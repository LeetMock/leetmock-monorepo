# convex_client.MutationApi

All URIs are relative to *https://neat-warbler-689.convex.cloud*

Method | HTTP request | Description
------------- | ------------- | -------------
[**api_run_admins_create_user_profile_post**](MutationApi.md#api_run_admins_create_user_profile_post) | **POST** /api/run/admins/createUserProfile | Calls a mutation at the path admins.js:createUserProfile
[**api_run_admins_patch_user_subscription_post**](MutationApi.md#api_run_admins_patch_user_subscription_post) | **POST** /api/run/admins/patchUserSubscription | Calls a mutation at the path admins.js:patchUserSubscription
[**api_run_code_session_events_ack_code_session_event_post**](MutationApi.md#api_run_code_session_events_ack_code_session_event_post) | **POST** /api/run/codeSessionEvents/ackCodeSessionEvent | Calls a mutation at the path codeSessionEvents.js:ackCodeSessionEvent
[**api_run_code_session_events_commit_code_session_event_post**](MutationApi.md#api_run_code_session_events_commit_code_session_event_post) | **POST** /api/run/codeSessionEvents/commitCodeSessionEvent | Calls a mutation at the path codeSessionEvents.js:commitCodeSessionEvent
[**api_run_invite_codes_apply_invite_code_post**](MutationApi.md#api_run_invite_codes_apply_invite_code_post) | **POST** /api/run/inviteCodes/applyInviteCode | Calls a mutation at the path inviteCodes.js:applyInviteCode
[**api_run_sessions_create_code_session_post**](MutationApi.md#api_run_sessions_create_code_session_post) | **POST** /api/run/sessions/createCodeSession | Calls a mutation at the path sessions.js:createCodeSession
[**api_run_sessions_end_session_post**](MutationApi.md#api_run_sessions_end_session_post) | **POST** /api/run/sessions/endSession | Calls a mutation at the path sessions.js:endSession
[**api_run_sessions_start_session_post**](MutationApi.md#api_run_sessions_start_session_post) | **POST** /api/run/sessions/startSession | Calls a mutation at the path sessions.js:startSession


# **api_run_admins_create_user_profile_post**
> ResponseAdminsCreateUserProfile api_run_admins_create_user_profile_post(request_admins_create_user_profile)

Calls a mutation at the path admins.js:createUserProfile

### Example

* Bearer Authentication (bearerAuth):

```python
import convex_client
from convex_client.models.request_admins_create_user_profile import RequestAdminsCreateUserProfile
from convex_client.models.response_admins_create_user_profile import ResponseAdminsCreateUserProfile
from convex_client.rest import ApiException
from pprint import pprint

# Defining the host is optional and defaults to https://neat-warbler-689.convex.cloud
# See configuration.py for a list of all supported configuration parameters.
configuration = convex_client.Configuration(
    host = "https://neat-warbler-689.convex.cloud"
)

# The client must configure the authentication and authorization parameters
# in accordance with the API server security policy.
# Examples for each auth method are provided below, use the example that
# satisfies your auth use case.

# Configure Bearer authorization: bearerAuth
configuration = convex_client.Configuration(
    access_token = os.environ["BEARER_TOKEN"]
)

# Enter a context with an instance of the API client
with convex_client.ApiClient(configuration) as api_client:
    # Create an instance of the API class
    api_instance = convex_client.MutationApi(api_client)
    request_admins_create_user_profile = convex_client.RequestAdminsCreateUserProfile() # RequestAdminsCreateUserProfile | 

    try:
        # Calls a mutation at the path admins.js:createUserProfile
        api_response = api_instance.api_run_admins_create_user_profile_post(request_admins_create_user_profile)
        print("The response of MutationApi->api_run_admins_create_user_profile_post:\n")
        pprint(api_response)
    except Exception as e:
        print("Exception when calling MutationApi->api_run_admins_create_user_profile_post: %s\n" % e)
```



### Parameters


Name | Type | Description  | Notes
------------- | ------------- | ------------- | -------------
 **request_admins_create_user_profile** | [**RequestAdminsCreateUserProfile**](RequestAdminsCreateUserProfile.md)|  | 

### Return type

[**ResponseAdminsCreateUserProfile**](ResponseAdminsCreateUserProfile.md)

### Authorization

[bearerAuth](../README.md#bearerAuth)

### HTTP request headers

 - **Content-Type**: application/json
 - **Accept**: application/json

### HTTP response details

| Status code | Description | Response headers |
|-------------|-------------|------------------|
**200** | Convex executed your request and returned a result |  -  |
**400** | Failed operation |  -  |
**500** | Convex Internal Error |  -  |

[[Back to top]](#) [[Back to API list]](../README.md#documentation-for-api-endpoints) [[Back to Model list]](../README.md#documentation-for-models) [[Back to README]](../README.md)

# **api_run_admins_patch_user_subscription_post**
> ResponseAdminsPatchUserSubscription api_run_admins_patch_user_subscription_post(request_admins_patch_user_subscription)

Calls a mutation at the path admins.js:patchUserSubscription

### Example

* Bearer Authentication (bearerAuth):

```python
import convex_client
from convex_client.models.request_admins_patch_user_subscription import RequestAdminsPatchUserSubscription
from convex_client.models.response_admins_patch_user_subscription import ResponseAdminsPatchUserSubscription
from convex_client.rest import ApiException
from pprint import pprint

# Defining the host is optional and defaults to https://neat-warbler-689.convex.cloud
# See configuration.py for a list of all supported configuration parameters.
configuration = convex_client.Configuration(
    host = "https://neat-warbler-689.convex.cloud"
)

# The client must configure the authentication and authorization parameters
# in accordance with the API server security policy.
# Examples for each auth method are provided below, use the example that
# satisfies your auth use case.

# Configure Bearer authorization: bearerAuth
configuration = convex_client.Configuration(
    access_token = os.environ["BEARER_TOKEN"]
)

# Enter a context with an instance of the API client
with convex_client.ApiClient(configuration) as api_client:
    # Create an instance of the API class
    api_instance = convex_client.MutationApi(api_client)
    request_admins_patch_user_subscription = convex_client.RequestAdminsPatchUserSubscription() # RequestAdminsPatchUserSubscription | 

    try:
        # Calls a mutation at the path admins.js:patchUserSubscription
        api_response = api_instance.api_run_admins_patch_user_subscription_post(request_admins_patch_user_subscription)
        print("The response of MutationApi->api_run_admins_patch_user_subscription_post:\n")
        pprint(api_response)
    except Exception as e:
        print("Exception when calling MutationApi->api_run_admins_patch_user_subscription_post: %s\n" % e)
```



### Parameters


Name | Type | Description  | Notes
------------- | ------------- | ------------- | -------------
 **request_admins_patch_user_subscription** | [**RequestAdminsPatchUserSubscription**](RequestAdminsPatchUserSubscription.md)|  | 

### Return type

[**ResponseAdminsPatchUserSubscription**](ResponseAdminsPatchUserSubscription.md)

### Authorization

[bearerAuth](../README.md#bearerAuth)

### HTTP request headers

 - **Content-Type**: application/json
 - **Accept**: application/json

### HTTP response details

| Status code | Description | Response headers |
|-------------|-------------|------------------|
**200** | Convex executed your request and returned a result |  -  |
**400** | Failed operation |  -  |
**500** | Convex Internal Error |  -  |

[[Back to top]](#) [[Back to API list]](../README.md#documentation-for-api-endpoints) [[Back to Model list]](../README.md#documentation-for-models) [[Back to README]](../README.md)

# **api_run_code_session_events_ack_code_session_event_post**
> ResponseCodeSessionEventsAckCodeSessionEvent api_run_code_session_events_ack_code_session_event_post(request_code_session_events_ack_code_session_event)

Calls a mutation at the path codeSessionEvents.js:ackCodeSessionEvent

### Example

* Bearer Authentication (bearerAuth):

```python
import convex_client
from convex_client.models.request_code_session_events_ack_code_session_event import RequestCodeSessionEventsAckCodeSessionEvent
from convex_client.models.response_code_session_events_ack_code_session_event import ResponseCodeSessionEventsAckCodeSessionEvent
from convex_client.rest import ApiException
from pprint import pprint

# Defining the host is optional and defaults to https://neat-warbler-689.convex.cloud
# See configuration.py for a list of all supported configuration parameters.
configuration = convex_client.Configuration(
    host = "https://neat-warbler-689.convex.cloud"
)

# The client must configure the authentication and authorization parameters
# in accordance with the API server security policy.
# Examples for each auth method are provided below, use the example that
# satisfies your auth use case.

# Configure Bearer authorization: bearerAuth
configuration = convex_client.Configuration(
    access_token = os.environ["BEARER_TOKEN"]
)

# Enter a context with an instance of the API client
with convex_client.ApiClient(configuration) as api_client:
    # Create an instance of the API class
    api_instance = convex_client.MutationApi(api_client)
    request_code_session_events_ack_code_session_event = convex_client.RequestCodeSessionEventsAckCodeSessionEvent() # RequestCodeSessionEventsAckCodeSessionEvent | 

    try:
        # Calls a mutation at the path codeSessionEvents.js:ackCodeSessionEvent
        api_response = api_instance.api_run_code_session_events_ack_code_session_event_post(request_code_session_events_ack_code_session_event)
        print("The response of MutationApi->api_run_code_session_events_ack_code_session_event_post:\n")
        pprint(api_response)
    except Exception as e:
        print("Exception when calling MutationApi->api_run_code_session_events_ack_code_session_event_post: %s\n" % e)
```



### Parameters


Name | Type | Description  | Notes
------------- | ------------- | ------------- | -------------
 **request_code_session_events_ack_code_session_event** | [**RequestCodeSessionEventsAckCodeSessionEvent**](RequestCodeSessionEventsAckCodeSessionEvent.md)|  | 

### Return type

[**ResponseCodeSessionEventsAckCodeSessionEvent**](ResponseCodeSessionEventsAckCodeSessionEvent.md)

### Authorization

[bearerAuth](../README.md#bearerAuth)

### HTTP request headers

 - **Content-Type**: application/json
 - **Accept**: application/json

### HTTP response details

| Status code | Description | Response headers |
|-------------|-------------|------------------|
**200** | Convex executed your request and returned a result |  -  |
**400** | Failed operation |  -  |
**500** | Convex Internal Error |  -  |

[[Back to top]](#) [[Back to API list]](../README.md#documentation-for-api-endpoints) [[Back to Model list]](../README.md#documentation-for-models) [[Back to README]](../README.md)

# **api_run_code_session_events_commit_code_session_event_post**
> ResponseCodeSessionEventsCommitCodeSessionEvent api_run_code_session_events_commit_code_session_event_post(request_code_session_events_commit_code_session_event)

Calls a mutation at the path codeSessionEvents.js:commitCodeSessionEvent

### Example

* Bearer Authentication (bearerAuth):

```python
import convex_client
from convex_client.models.request_code_session_events_commit_code_session_event import RequestCodeSessionEventsCommitCodeSessionEvent
from convex_client.models.response_code_session_events_commit_code_session_event import ResponseCodeSessionEventsCommitCodeSessionEvent
from convex_client.rest import ApiException
from pprint import pprint

<<<<<<< HEAD
# Defining the host is optional and defaults to https://posh-chihuahua-941.convex.cloud
# See configuration.py for a list of all supported configuration parameters.
configuration = convex_client.Configuration(
    host = "https://posh-chihuahua-941.convex.cloud"
=======
# Defining the host is optional and defaults to https://neat-warbler-689.convex.cloud
# See configuration.py for a list of all supported configuration parameters.
configuration = convex_client.Configuration(
    host = "https://neat-warbler-689.convex.cloud"
>>>>>>> 54519eba
)

# The client must configure the authentication and authorization parameters
# in accordance with the API server security policy.
# Examples for each auth method are provided below, use the example that
# satisfies your auth use case.

# Configure Bearer authorization: bearerAuth
configuration = convex_client.Configuration(
    access_token = os.environ["BEARER_TOKEN"]
)

# Enter a context with an instance of the API client
with convex_client.ApiClient(configuration) as api_client:
    # Create an instance of the API class
    api_instance = convex_client.MutationApi(api_client)
    request_code_session_events_commit_code_session_event = convex_client.RequestCodeSessionEventsCommitCodeSessionEvent() # RequestCodeSessionEventsCommitCodeSessionEvent | 

    try:
        # Calls a mutation at the path codeSessionEvents.js:commitCodeSessionEvent
        api_response = api_instance.api_run_code_session_events_commit_code_session_event_post(request_code_session_events_commit_code_session_event)
        print("The response of MutationApi->api_run_code_session_events_commit_code_session_event_post:\n")
        pprint(api_response)
    except Exception as e:
        print("Exception when calling MutationApi->api_run_code_session_events_commit_code_session_event_post: %s\n" % e)
```



### Parameters


Name | Type | Description  | Notes
------------- | ------------- | ------------- | -------------
 **request_code_session_events_commit_code_session_event** | [**RequestCodeSessionEventsCommitCodeSessionEvent**](RequestCodeSessionEventsCommitCodeSessionEvent.md)|  | 

### Return type

[**ResponseCodeSessionEventsCommitCodeSessionEvent**](ResponseCodeSessionEventsCommitCodeSessionEvent.md)

### Authorization

[bearerAuth](../README.md#bearerAuth)

### HTTP request headers

 - **Content-Type**: application/json
 - **Accept**: application/json

### HTTP response details

| Status code | Description | Response headers |
|-------------|-------------|------------------|
**200** | Convex executed your request and returned a result |  -  |
**400** | Failed operation |  -  |
**500** | Convex Internal Error |  -  |

[[Back to top]](#) [[Back to API list]](../README.md#documentation-for-api-endpoints) [[Back to Model list]](../README.md#documentation-for-models) [[Back to README]](../README.md)

# **api_run_invite_codes_apply_invite_code_post**
> ResponseInviteCodesApplyInviteCode api_run_invite_codes_apply_invite_code_post(request_invite_codes_apply_invite_code)

Calls a mutation at the path inviteCodes.js:applyInviteCode

### Example

* Bearer Authentication (bearerAuth):

```python
import convex_client
from convex_client.models.request_invite_codes_apply_invite_code import RequestInviteCodesApplyInviteCode
from convex_client.models.response_invite_codes_apply_invite_code import ResponseInviteCodesApplyInviteCode
from convex_client.rest import ApiException
from pprint import pprint

# Defining the host is optional and defaults to https://neat-warbler-689.convex.cloud
# See configuration.py for a list of all supported configuration parameters.
configuration = convex_client.Configuration(
    host = "https://neat-warbler-689.convex.cloud"
)

# The client must configure the authentication and authorization parameters
# in accordance with the API server security policy.
# Examples for each auth method are provided below, use the example that
# satisfies your auth use case.

# Configure Bearer authorization: bearerAuth
configuration = convex_client.Configuration(
    access_token = os.environ["BEARER_TOKEN"]
)

# Enter a context with an instance of the API client
with convex_client.ApiClient(configuration) as api_client:
    # Create an instance of the API class
    api_instance = convex_client.MutationApi(api_client)
    request_invite_codes_apply_invite_code = convex_client.RequestInviteCodesApplyInviteCode() # RequestInviteCodesApplyInviteCode | 

    try:
        # Calls a mutation at the path inviteCodes.js:applyInviteCode
        api_response = api_instance.api_run_invite_codes_apply_invite_code_post(request_invite_codes_apply_invite_code)
        print("The response of MutationApi->api_run_invite_codes_apply_invite_code_post:\n")
        pprint(api_response)
    except Exception as e:
        print("Exception when calling MutationApi->api_run_invite_codes_apply_invite_code_post: %s\n" % e)
```



### Parameters


Name | Type | Description  | Notes
------------- | ------------- | ------------- | -------------
 **request_invite_codes_apply_invite_code** | [**RequestInviteCodesApplyInviteCode**](RequestInviteCodesApplyInviteCode.md)|  | 

### Return type

[**ResponseInviteCodesApplyInviteCode**](ResponseInviteCodesApplyInviteCode.md)

### Authorization

[bearerAuth](../README.md#bearerAuth)

### HTTP request headers

 - **Content-Type**: application/json
 - **Accept**: application/json

### HTTP response details

| Status code | Description | Response headers |
|-------------|-------------|------------------|
**200** | Convex executed your request and returned a result |  -  |
**400** | Failed operation |  -  |
**500** | Convex Internal Error |  -  |

[[Back to top]](#) [[Back to API list]](../README.md#documentation-for-api-endpoints) [[Back to Model list]](../README.md#documentation-for-models) [[Back to README]](../README.md)

# **api_run_sessions_create_code_session_post**
> ResponseSessionsCreateCodeSession api_run_sessions_create_code_session_post(request_sessions_create_code_session)

Calls a mutation at the path sessions.js:createCodeSession

### Example

* Bearer Authentication (bearerAuth):

```python
import convex_client
from convex_client.models.request_sessions_create_code_session import RequestSessionsCreateCodeSession
from convex_client.models.response_sessions_create_code_session import ResponseSessionsCreateCodeSession
from convex_client.rest import ApiException
from pprint import pprint

# Defining the host is optional and defaults to https://neat-warbler-689.convex.cloud
# See configuration.py for a list of all supported configuration parameters.
configuration = convex_client.Configuration(
    host = "https://neat-warbler-689.convex.cloud"
)

# The client must configure the authentication and authorization parameters
# in accordance with the API server security policy.
# Examples for each auth method are provided below, use the example that
# satisfies your auth use case.

# Configure Bearer authorization: bearerAuth
configuration = convex_client.Configuration(
    access_token = os.environ["BEARER_TOKEN"]
)

# Enter a context with an instance of the API client
with convex_client.ApiClient(configuration) as api_client:
    # Create an instance of the API class
    api_instance = convex_client.MutationApi(api_client)
    request_sessions_create_code_session = convex_client.RequestSessionsCreateCodeSession() # RequestSessionsCreateCodeSession | 

    try:
        # Calls a mutation at the path sessions.js:createCodeSession
        api_response = api_instance.api_run_sessions_create_code_session_post(request_sessions_create_code_session)
        print("The response of MutationApi->api_run_sessions_create_code_session_post:\n")
        pprint(api_response)
    except Exception as e:
        print("Exception when calling MutationApi->api_run_sessions_create_code_session_post: %s\n" % e)
```



### Parameters


Name | Type | Description  | Notes
------------- | ------------- | ------------- | -------------
 **request_sessions_create_code_session** | [**RequestSessionsCreateCodeSession**](RequestSessionsCreateCodeSession.md)|  | 

### Return type

[**ResponseSessionsCreateCodeSession**](ResponseSessionsCreateCodeSession.md)

### Authorization

[bearerAuth](../README.md#bearerAuth)

### HTTP request headers

 - **Content-Type**: application/json
 - **Accept**: application/json

### HTTP response details

| Status code | Description | Response headers |
|-------------|-------------|------------------|
**200** | Convex executed your request and returned a result |  -  |
**400** | Failed operation |  -  |
**500** | Convex Internal Error |  -  |

[[Back to top]](#) [[Back to API list]](../README.md#documentation-for-api-endpoints) [[Back to Model list]](../README.md#documentation-for-models) [[Back to README]](../README.md)

# **api_run_sessions_end_session_post**
> ResponseSessionsEndSession api_run_sessions_end_session_post(request_sessions_end_session)

Calls a mutation at the path sessions.js:endSession

### Example

* Bearer Authentication (bearerAuth):

```python
import convex_client
from convex_client.models.request_sessions_end_session import RequestSessionsEndSession
from convex_client.models.response_sessions_end_session import ResponseSessionsEndSession
from convex_client.rest import ApiException
from pprint import pprint

# Defining the host is optional and defaults to https://neat-warbler-689.convex.cloud
# See configuration.py for a list of all supported configuration parameters.
configuration = convex_client.Configuration(
    host = "https://neat-warbler-689.convex.cloud"
)

# The client must configure the authentication and authorization parameters
# in accordance with the API server security policy.
# Examples for each auth method are provided below, use the example that
# satisfies your auth use case.

# Configure Bearer authorization: bearerAuth
configuration = convex_client.Configuration(
    access_token = os.environ["BEARER_TOKEN"]
)

# Enter a context with an instance of the API client
with convex_client.ApiClient(configuration) as api_client:
    # Create an instance of the API class
    api_instance = convex_client.MutationApi(api_client)
    request_sessions_end_session = convex_client.RequestSessionsEndSession() # RequestSessionsEndSession | 

    try:
        # Calls a mutation at the path sessions.js:endSession
        api_response = api_instance.api_run_sessions_end_session_post(request_sessions_end_session)
        print("The response of MutationApi->api_run_sessions_end_session_post:\n")
        pprint(api_response)
    except Exception as e:
        print("Exception when calling MutationApi->api_run_sessions_end_session_post: %s\n" % e)
```



### Parameters


Name | Type | Description  | Notes
------------- | ------------- | ------------- | -------------
 **request_sessions_end_session** | [**RequestSessionsEndSession**](RequestSessionsEndSession.md)|  | 

### Return type

[**ResponseSessionsEndSession**](ResponseSessionsEndSession.md)

### Authorization

[bearerAuth](../README.md#bearerAuth)

### HTTP request headers

 - **Content-Type**: application/json
 - **Accept**: application/json

### HTTP response details

| Status code | Description | Response headers |
|-------------|-------------|------------------|
**200** | Convex executed your request and returned a result |  -  |
**400** | Failed operation |  -  |
**500** | Convex Internal Error |  -  |

[[Back to top]](#) [[Back to API list]](../README.md#documentation-for-api-endpoints) [[Back to Model list]](../README.md#documentation-for-models) [[Back to README]](../README.md)

# **api_run_sessions_start_session_post**
> ResponseSessionsStartSession api_run_sessions_start_session_post(request_sessions_start_session)

Calls a mutation at the path sessions.js:startSession

### Example

* Bearer Authentication (bearerAuth):

```python
import convex_client
from convex_client.models.request_sessions_start_session import RequestSessionsStartSession
from convex_client.models.response_sessions_start_session import ResponseSessionsStartSession
from convex_client.rest import ApiException
from pprint import pprint

# Defining the host is optional and defaults to https://neat-warbler-689.convex.cloud
# See configuration.py for a list of all supported configuration parameters.
configuration = convex_client.Configuration(
    host = "https://neat-warbler-689.convex.cloud"
)

# The client must configure the authentication and authorization parameters
# in accordance with the API server security policy.
# Examples for each auth method are provided below, use the example that
# satisfies your auth use case.

# Configure Bearer authorization: bearerAuth
configuration = convex_client.Configuration(
    access_token = os.environ["BEARER_TOKEN"]
)

# Enter a context with an instance of the API client
with convex_client.ApiClient(configuration) as api_client:
    # Create an instance of the API class
    api_instance = convex_client.MutationApi(api_client)
    request_sessions_start_session = convex_client.RequestSessionsStartSession() # RequestSessionsStartSession | 

    try:
        # Calls a mutation at the path sessions.js:startSession
        api_response = api_instance.api_run_sessions_start_session_post(request_sessions_start_session)
        print("The response of MutationApi->api_run_sessions_start_session_post:\n")
        pprint(api_response)
    except Exception as e:
        print("Exception when calling MutationApi->api_run_sessions_start_session_post: %s\n" % e)
```



### Parameters


Name | Type | Description  | Notes
------------- | ------------- | ------------- | -------------
 **request_sessions_start_session** | [**RequestSessionsStartSession**](RequestSessionsStartSession.md)|  | 

### Return type

[**ResponseSessionsStartSession**](ResponseSessionsStartSession.md)

### Authorization

[bearerAuth](../README.md#bearerAuth)

### HTTP request headers

 - **Content-Type**: application/json
 - **Accept**: application/json

### HTTP response details

| Status code | Description | Response headers |
|-------------|-------------|------------------|
**200** | Convex executed your request and returned a result |  -  |
**400** | Failed operation |  -  |
**500** | Convex Internal Error |  -  |

[[Back to top]](#) [[Back to API list]](../README.md#documentation-for-api-endpoints) [[Back to Model list]](../README.md#documentation-for-models) [[Back to README]](../README.md)
<|MERGE_RESOLUTION|>--- conflicted
+++ resolved
@@ -2,26 +2,26 @@
 
 All URIs are relative to *https://neat-warbler-689.convex.cloud*
 
-Method | HTTP request | Description
-------------- | ------------- | -------------
-[**api_run_admins_create_user_profile_post**](MutationApi.md#api_run_admins_create_user_profile_post) | **POST** /api/run/admins/createUserProfile | Calls a mutation at the path admins.js:createUserProfile
-[**api_run_admins_patch_user_subscription_post**](MutationApi.md#api_run_admins_patch_user_subscription_post) | **POST** /api/run/admins/patchUserSubscription | Calls a mutation at the path admins.js:patchUserSubscription
-[**api_run_code_session_events_ack_code_session_event_post**](MutationApi.md#api_run_code_session_events_ack_code_session_event_post) | **POST** /api/run/codeSessionEvents/ackCodeSessionEvent | Calls a mutation at the path codeSessionEvents.js:ackCodeSessionEvent
-[**api_run_code_session_events_commit_code_session_event_post**](MutationApi.md#api_run_code_session_events_commit_code_session_event_post) | **POST** /api/run/codeSessionEvents/commitCodeSessionEvent | Calls a mutation at the path codeSessionEvents.js:commitCodeSessionEvent
-[**api_run_invite_codes_apply_invite_code_post**](MutationApi.md#api_run_invite_codes_apply_invite_code_post) | **POST** /api/run/inviteCodes/applyInviteCode | Calls a mutation at the path inviteCodes.js:applyInviteCode
-[**api_run_sessions_create_code_session_post**](MutationApi.md#api_run_sessions_create_code_session_post) | **POST** /api/run/sessions/createCodeSession | Calls a mutation at the path sessions.js:createCodeSession
-[**api_run_sessions_end_session_post**](MutationApi.md#api_run_sessions_end_session_post) | **POST** /api/run/sessions/endSession | Calls a mutation at the path sessions.js:endSession
-[**api_run_sessions_start_session_post**](MutationApi.md#api_run_sessions_start_session_post) | **POST** /api/run/sessions/startSession | Calls a mutation at the path sessions.js:startSession
-
+| Method                                                                                                                                      | HTTP request                                               | Description                                                              |
+| ------------------------------------------------------------------------------------------------------------------------------------------- | ---------------------------------------------------------- | ------------------------------------------------------------------------ |
+| [**api_run_admins_create_user_profile_post**](MutationApi.md#api_run_admins_create_user_profile_post)                                       | **POST** /api/run/admins/createUserProfile                 | Calls a mutation at the path admins.js:createUserProfile                 |
+| [**api_run_admins_patch_user_subscription_post**](MutationApi.md#api_run_admins_patch_user_subscription_post)                               | **POST** /api/run/admins/patchUserSubscription             | Calls a mutation at the path admins.js:patchUserSubscription             |
+| [**api_run_code_session_events_ack_code_session_event_post**](MutationApi.md#api_run_code_session_events_ack_code_session_event_post)       | **POST** /api/run/codeSessionEvents/ackCodeSessionEvent    | Calls a mutation at the path codeSessionEvents.js:ackCodeSessionEvent    |
+| [**api_run_code_session_events_commit_code_session_event_post**](MutationApi.md#api_run_code_session_events_commit_code_session_event_post) | **POST** /api/run/codeSessionEvents/commitCodeSessionEvent | Calls a mutation at the path codeSessionEvents.js:commitCodeSessionEvent |
+| [**api_run_invite_codes_apply_invite_code_post**](MutationApi.md#api_run_invite_codes_apply_invite_code_post)                               | **POST** /api/run/inviteCodes/applyInviteCode              | Calls a mutation at the path inviteCodes.js:applyInviteCode              |
+| [**api_run_sessions_create_code_session_post**](MutationApi.md#api_run_sessions_create_code_session_post)                                   | **POST** /api/run/sessions/createCodeSession               | Calls a mutation at the path sessions.js:createCodeSession               |
+| [**api_run_sessions_end_session_post**](MutationApi.md#api_run_sessions_end_session_post)                                                   | **POST** /api/run/sessions/endSession                      | Calls a mutation at the path sessions.js:endSession                      |
+| [**api_run_sessions_start_session_post**](MutationApi.md#api_run_sessions_start_session_post)                                               | **POST** /api/run/sessions/startSession                    | Calls a mutation at the path sessions.js:startSession                    |
 
 # **api_run_admins_create_user_profile_post**
+
 > ResponseAdminsCreateUserProfile api_run_admins_create_user_profile_post(request_admins_create_user_profile)
 
 Calls a mutation at the path admins.js:createUserProfile
 
 ### Example
 
-* Bearer Authentication (bearerAuth):
+- Bearer Authentication (bearerAuth):
 
 ```python
 import convex_client
@@ -50,7 +50,7 @@
 with convex_client.ApiClient(configuration) as api_client:
     # Create an instance of the API class
     api_instance = convex_client.MutationApi(api_client)
-    request_admins_create_user_profile = convex_client.RequestAdminsCreateUserProfile() # RequestAdminsCreateUserProfile | 
+    request_admins_create_user_profile = convex_client.RequestAdminsCreateUserProfile() # RequestAdminsCreateUserProfile |
 
     try:
         # Calls a mutation at the path admins.js:createUserProfile
@@ -61,14 +61,11 @@
         print("Exception when calling MutationApi->api_run_admins_create_user_profile_post: %s\n" % e)
 ```
 
-
-
-### Parameters
-
-
-Name | Type | Description  | Notes
-------------- | ------------- | ------------- | -------------
- **request_admins_create_user_profile** | [**RequestAdminsCreateUserProfile**](RequestAdminsCreateUserProfile.md)|  | 
+### Parameters
+
+| Name                                   | Type                                                                    | Description | Notes |
+| -------------------------------------- | ----------------------------------------------------------------------- | ----------- | ----- |
+| **request_admins_create_user_profile** | [**RequestAdminsCreateUserProfile**](RequestAdminsCreateUserProfile.md) |             |
 
 ### Return type
 
@@ -80,27 +77,28 @@
 
 ### HTTP request headers
 
- - **Content-Type**: application/json
- - **Accept**: application/json
-
-### HTTP response details
-
-| Status code | Description | Response headers |
-|-------------|-------------|------------------|
-**200** | Convex executed your request and returned a result |  -  |
-**400** | Failed operation |  -  |
-**500** | Convex Internal Error |  -  |
+- **Content-Type**: application/json
+- **Accept**: application/json
+
+### HTTP response details
+
+| Status code | Description                                        | Response headers |
+| ----------- | -------------------------------------------------- | ---------------- |
+| **200**     | Convex executed your request and returned a result | -                |
+| **400**     | Failed operation                                   | -                |
+| **500**     | Convex Internal Error                              | -                |
 
 [[Back to top]](#) [[Back to API list]](../README.md#documentation-for-api-endpoints) [[Back to Model list]](../README.md#documentation-for-models) [[Back to README]](../README.md)
 
 # **api_run_admins_patch_user_subscription_post**
+
 > ResponseAdminsPatchUserSubscription api_run_admins_patch_user_subscription_post(request_admins_patch_user_subscription)
 
 Calls a mutation at the path admins.js:patchUserSubscription
 
 ### Example
 
-* Bearer Authentication (bearerAuth):
+- Bearer Authentication (bearerAuth):
 
 ```python
 import convex_client
@@ -129,7 +127,7 @@
 with convex_client.ApiClient(configuration) as api_client:
     # Create an instance of the API class
     api_instance = convex_client.MutationApi(api_client)
-    request_admins_patch_user_subscription = convex_client.RequestAdminsPatchUserSubscription() # RequestAdminsPatchUserSubscription | 
+    request_admins_patch_user_subscription = convex_client.RequestAdminsPatchUserSubscription() # RequestAdminsPatchUserSubscription |
 
     try:
         # Calls a mutation at the path admins.js:patchUserSubscription
@@ -140,14 +138,11 @@
         print("Exception when calling MutationApi->api_run_admins_patch_user_subscription_post: %s\n" % e)
 ```
 
-
-
-### Parameters
-
-
-Name | Type | Description  | Notes
-------------- | ------------- | ------------- | -------------
- **request_admins_patch_user_subscription** | [**RequestAdminsPatchUserSubscription**](RequestAdminsPatchUserSubscription.md)|  | 
+### Parameters
+
+| Name                                       | Type                                                                            | Description | Notes |
+| ------------------------------------------ | ------------------------------------------------------------------------------- | ----------- | ----- |
+| **request_admins_patch_user_subscription** | [**RequestAdminsPatchUserSubscription**](RequestAdminsPatchUserSubscription.md) |             |
 
 ### Return type
 
@@ -159,27 +154,28 @@
 
 ### HTTP request headers
 
- - **Content-Type**: application/json
- - **Accept**: application/json
-
-### HTTP response details
-
-| Status code | Description | Response headers |
-|-------------|-------------|------------------|
-**200** | Convex executed your request and returned a result |  -  |
-**400** | Failed operation |  -  |
-**500** | Convex Internal Error |  -  |
+- **Content-Type**: application/json
+- **Accept**: application/json
+
+### HTTP response details
+
+| Status code | Description                                        | Response headers |
+| ----------- | -------------------------------------------------- | ---------------- |
+| **200**     | Convex executed your request and returned a result | -                |
+| **400**     | Failed operation                                   | -                |
+| **500**     | Convex Internal Error                              | -                |
 
 [[Back to top]](#) [[Back to API list]](../README.md#documentation-for-api-endpoints) [[Back to Model list]](../README.md#documentation-for-models) [[Back to README]](../README.md)
 
 # **api_run_code_session_events_ack_code_session_event_post**
+
 > ResponseCodeSessionEventsAckCodeSessionEvent api_run_code_session_events_ack_code_session_event_post(request_code_session_events_ack_code_session_event)
 
 Calls a mutation at the path codeSessionEvents.js:ackCodeSessionEvent
 
 ### Example
 
-* Bearer Authentication (bearerAuth):
+- Bearer Authentication (bearerAuth):
 
 ```python
 import convex_client
@@ -208,7 +204,7 @@
 with convex_client.ApiClient(configuration) as api_client:
     # Create an instance of the API class
     api_instance = convex_client.MutationApi(api_client)
-    request_code_session_events_ack_code_session_event = convex_client.RequestCodeSessionEventsAckCodeSessionEvent() # RequestCodeSessionEventsAckCodeSessionEvent | 
+    request_code_session_events_ack_code_session_event = convex_client.RequestCodeSessionEventsAckCodeSessionEvent() # RequestCodeSessionEventsAckCodeSessionEvent |
 
     try:
         # Calls a mutation at the path codeSessionEvents.js:ackCodeSessionEvent
@@ -219,14 +215,11 @@
         print("Exception when calling MutationApi->api_run_code_session_events_ack_code_session_event_post: %s\n" % e)
 ```
 
-
-
-### Parameters
-
-
-Name | Type | Description  | Notes
-------------- | ------------- | ------------- | -------------
- **request_code_session_events_ack_code_session_event** | [**RequestCodeSessionEventsAckCodeSessionEvent**](RequestCodeSessionEventsAckCodeSessionEvent.md)|  | 
+### Parameters
+
+| Name                                                   | Type                                                                                              | Description | Notes |
+| ------------------------------------------------------ | ------------------------------------------------------------------------------------------------- | ----------- | ----- |
+| **request_code_session_events_ack_code_session_event** | [**RequestCodeSessionEventsAckCodeSessionEvent**](RequestCodeSessionEventsAckCodeSessionEvent.md) |             |
 
 ### Return type
 
@@ -238,27 +231,28 @@
 
 ### HTTP request headers
 
- - **Content-Type**: application/json
- - **Accept**: application/json
-
-### HTTP response details
-
-| Status code | Description | Response headers |
-|-------------|-------------|------------------|
-**200** | Convex executed your request and returned a result |  -  |
-**400** | Failed operation |  -  |
-**500** | Convex Internal Error |  -  |
+- **Content-Type**: application/json
+- **Accept**: application/json
+
+### HTTP response details
+
+| Status code | Description                                        | Response headers |
+| ----------- | -------------------------------------------------- | ---------------- |
+| **200**     | Convex executed your request and returned a result | -                |
+| **400**     | Failed operation                                   | -                |
+| **500**     | Convex Internal Error                              | -                |
 
 [[Back to top]](#) [[Back to API list]](../README.md#documentation-for-api-endpoints) [[Back to Model list]](../README.md#documentation-for-models) [[Back to README]](../README.md)
 
 # **api_run_code_session_events_commit_code_session_event_post**
+
 > ResponseCodeSessionEventsCommitCodeSessionEvent api_run_code_session_events_commit_code_session_event_post(request_code_session_events_commit_code_session_event)
 
 Calls a mutation at the path codeSessionEvents.js:commitCodeSessionEvent
 
 ### Example
 
-* Bearer Authentication (bearerAuth):
+- Bearer Authentication (bearerAuth):
 
 ```python
 import convex_client
@@ -267,34 +261,27 @@
 from convex_client.rest import ApiException
 from pprint import pprint
 
-<<<<<<< HEAD
-# Defining the host is optional and defaults to https://posh-chihuahua-941.convex.cloud
-# See configuration.py for a list of all supported configuration parameters.
-configuration = convex_client.Configuration(
-    host = "https://posh-chihuahua-941.convex.cloud"
-=======
-# Defining the host is optional and defaults to https://neat-warbler-689.convex.cloud
-# See configuration.py for a list of all supported configuration parameters.
-configuration = convex_client.Configuration(
-    host = "https://neat-warbler-689.convex.cloud"
->>>>>>> 54519eba
-)
-
-# The client must configure the authentication and authorization parameters
-# in accordance with the API server security policy.
-# Examples for each auth method are provided below, use the example that
-# satisfies your auth use case.
-
-# Configure Bearer authorization: bearerAuth
-configuration = convex_client.Configuration(
-    access_token = os.environ["BEARER_TOKEN"]
-)
-
-# Enter a context with an instance of the API client
-with convex_client.ApiClient(configuration) as api_client:
-    # Create an instance of the API class
-    api_instance = convex_client.MutationApi(api_client)
-    request_code_session_events_commit_code_session_event = convex_client.RequestCodeSessionEventsCommitCodeSessionEvent() # RequestCodeSessionEventsCommitCodeSessionEvent | 
+# Defining the host is optional and defaults to https://neat-warbler-689.convex.cloud
+# See configuration.py for a list of all supported configuration parameters.
+configuration = convex_client.Configuration(
+    host = "https://neat-warbler-689.convex.cloud"
+)
+
+# The client must configure the authentication and authorization parameters
+# in accordance with the API server security policy.
+# Examples for each auth method are provided below, use the example that
+# satisfies your auth use case.
+
+# Configure Bearer authorization: bearerAuth
+configuration = convex_client.Configuration(
+    access_token = os.environ["BEARER_TOKEN"]
+)
+
+# Enter a context with an instance of the API client
+with convex_client.ApiClient(configuration) as api_client:
+    # Create an instance of the API class
+    api_instance = convex_client.MutationApi(api_client)
+    request_code_session_events_commit_code_session_event = convex_client.RequestCodeSessionEventsCommitCodeSessionEvent() # RequestCodeSessionEventsCommitCodeSessionEvent |
 
     try:
         # Calls a mutation at the path codeSessionEvents.js:commitCodeSessionEvent
@@ -305,14 +292,11 @@
         print("Exception when calling MutationApi->api_run_code_session_events_commit_code_session_event_post: %s\n" % e)
 ```
 
-
-
-### Parameters
-
-
-Name | Type | Description  | Notes
-------------- | ------------- | ------------- | -------------
- **request_code_session_events_commit_code_session_event** | [**RequestCodeSessionEventsCommitCodeSessionEvent**](RequestCodeSessionEventsCommitCodeSessionEvent.md)|  | 
+### Parameters
+
+| Name                                                      | Type                                                                                                    | Description | Notes |
+| --------------------------------------------------------- | ------------------------------------------------------------------------------------------------------- | ----------- | ----- |
+| **request_code_session_events_commit_code_session_event** | [**RequestCodeSessionEventsCommitCodeSessionEvent**](RequestCodeSessionEventsCommitCodeSessionEvent.md) |             |
 
 ### Return type
 
@@ -324,27 +308,28 @@
 
 ### HTTP request headers
 
- - **Content-Type**: application/json
- - **Accept**: application/json
-
-### HTTP response details
-
-| Status code | Description | Response headers |
-|-------------|-------------|------------------|
-**200** | Convex executed your request and returned a result |  -  |
-**400** | Failed operation |  -  |
-**500** | Convex Internal Error |  -  |
+- **Content-Type**: application/json
+- **Accept**: application/json
+
+### HTTP response details
+
+| Status code | Description                                        | Response headers |
+| ----------- | -------------------------------------------------- | ---------------- |
+| **200**     | Convex executed your request and returned a result | -                |
+| **400**     | Failed operation                                   | -                |
+| **500**     | Convex Internal Error                              | -                |
 
 [[Back to top]](#) [[Back to API list]](../README.md#documentation-for-api-endpoints) [[Back to Model list]](../README.md#documentation-for-models) [[Back to README]](../README.md)
 
 # **api_run_invite_codes_apply_invite_code_post**
+
 > ResponseInviteCodesApplyInviteCode api_run_invite_codes_apply_invite_code_post(request_invite_codes_apply_invite_code)
 
 Calls a mutation at the path inviteCodes.js:applyInviteCode
 
 ### Example
 
-* Bearer Authentication (bearerAuth):
+- Bearer Authentication (bearerAuth):
 
 ```python
 import convex_client
@@ -373,7 +358,7 @@
 with convex_client.ApiClient(configuration) as api_client:
     # Create an instance of the API class
     api_instance = convex_client.MutationApi(api_client)
-    request_invite_codes_apply_invite_code = convex_client.RequestInviteCodesApplyInviteCode() # RequestInviteCodesApplyInviteCode | 
+    request_invite_codes_apply_invite_code = convex_client.RequestInviteCodesApplyInviteCode() # RequestInviteCodesApplyInviteCode |
 
     try:
         # Calls a mutation at the path inviteCodes.js:applyInviteCode
@@ -384,14 +369,11 @@
         print("Exception when calling MutationApi->api_run_invite_codes_apply_invite_code_post: %s\n" % e)
 ```
 
-
-
-### Parameters
-
-
-Name | Type | Description  | Notes
-------------- | ------------- | ------------- | -------------
- **request_invite_codes_apply_invite_code** | [**RequestInviteCodesApplyInviteCode**](RequestInviteCodesApplyInviteCode.md)|  | 
+### Parameters
+
+| Name                                       | Type                                                                          | Description | Notes |
+| ------------------------------------------ | ----------------------------------------------------------------------------- | ----------- | ----- |
+| **request_invite_codes_apply_invite_code** | [**RequestInviteCodesApplyInviteCode**](RequestInviteCodesApplyInviteCode.md) |             |
 
 ### Return type
 
@@ -403,27 +385,28 @@
 
 ### HTTP request headers
 
- - **Content-Type**: application/json
- - **Accept**: application/json
-
-### HTTP response details
-
-| Status code | Description | Response headers |
-|-------------|-------------|------------------|
-**200** | Convex executed your request and returned a result |  -  |
-**400** | Failed operation |  -  |
-**500** | Convex Internal Error |  -  |
+- **Content-Type**: application/json
+- **Accept**: application/json
+
+### HTTP response details
+
+| Status code | Description                                        | Response headers |
+| ----------- | -------------------------------------------------- | ---------------- |
+| **200**     | Convex executed your request and returned a result | -                |
+| **400**     | Failed operation                                   | -                |
+| **500**     | Convex Internal Error                              | -                |
 
 [[Back to top]](#) [[Back to API list]](../README.md#documentation-for-api-endpoints) [[Back to Model list]](../README.md#documentation-for-models) [[Back to README]](../README.md)
 
 # **api_run_sessions_create_code_session_post**
+
 > ResponseSessionsCreateCodeSession api_run_sessions_create_code_session_post(request_sessions_create_code_session)
 
 Calls a mutation at the path sessions.js:createCodeSession
 
 ### Example
 
-* Bearer Authentication (bearerAuth):
+- Bearer Authentication (bearerAuth):
 
 ```python
 import convex_client
@@ -452,7 +435,7 @@
 with convex_client.ApiClient(configuration) as api_client:
     # Create an instance of the API class
     api_instance = convex_client.MutationApi(api_client)
-    request_sessions_create_code_session = convex_client.RequestSessionsCreateCodeSession() # RequestSessionsCreateCodeSession | 
+    request_sessions_create_code_session = convex_client.RequestSessionsCreateCodeSession() # RequestSessionsCreateCodeSession |
 
     try:
         # Calls a mutation at the path sessions.js:createCodeSession
@@ -463,14 +446,11 @@
         print("Exception when calling MutationApi->api_run_sessions_create_code_session_post: %s\n" % e)
 ```
 
-
-
-### Parameters
-
-
-Name | Type | Description  | Notes
-------------- | ------------- | ------------- | -------------
- **request_sessions_create_code_session** | [**RequestSessionsCreateCodeSession**](RequestSessionsCreateCodeSession.md)|  | 
+### Parameters
+
+| Name                                     | Type                                                                        | Description | Notes |
+| ---------------------------------------- | --------------------------------------------------------------------------- | ----------- | ----- |
+| **request_sessions_create_code_session** | [**RequestSessionsCreateCodeSession**](RequestSessionsCreateCodeSession.md) |             |
 
 ### Return type
 
@@ -482,27 +462,28 @@
 
 ### HTTP request headers
 
- - **Content-Type**: application/json
- - **Accept**: application/json
-
-### HTTP response details
-
-| Status code | Description | Response headers |
-|-------------|-------------|------------------|
-**200** | Convex executed your request and returned a result |  -  |
-**400** | Failed operation |  -  |
-**500** | Convex Internal Error |  -  |
+- **Content-Type**: application/json
+- **Accept**: application/json
+
+### HTTP response details
+
+| Status code | Description                                        | Response headers |
+| ----------- | -------------------------------------------------- | ---------------- |
+| **200**     | Convex executed your request and returned a result | -                |
+| **400**     | Failed operation                                   | -                |
+| **500**     | Convex Internal Error                              | -                |
 
 [[Back to top]](#) [[Back to API list]](../README.md#documentation-for-api-endpoints) [[Back to Model list]](../README.md#documentation-for-models) [[Back to README]](../README.md)
 
 # **api_run_sessions_end_session_post**
+
 > ResponseSessionsEndSession api_run_sessions_end_session_post(request_sessions_end_session)
 
 Calls a mutation at the path sessions.js:endSession
 
 ### Example
 
-* Bearer Authentication (bearerAuth):
+- Bearer Authentication (bearerAuth):
 
 ```python
 import convex_client
@@ -531,7 +512,7 @@
 with convex_client.ApiClient(configuration) as api_client:
     # Create an instance of the API class
     api_instance = convex_client.MutationApi(api_client)
-    request_sessions_end_session = convex_client.RequestSessionsEndSession() # RequestSessionsEndSession | 
+    request_sessions_end_session = convex_client.RequestSessionsEndSession() # RequestSessionsEndSession |
 
     try:
         # Calls a mutation at the path sessions.js:endSession
@@ -542,14 +523,11 @@
         print("Exception when calling MutationApi->api_run_sessions_end_session_post: %s\n" % e)
 ```
 
-
-
-### Parameters
-
-
-Name | Type | Description  | Notes
-------------- | ------------- | ------------- | -------------
- **request_sessions_end_session** | [**RequestSessionsEndSession**](RequestSessionsEndSession.md)|  | 
+### Parameters
+
+| Name                             | Type                                                          | Description | Notes |
+| -------------------------------- | ------------------------------------------------------------- | ----------- | ----- |
+| **request_sessions_end_session** | [**RequestSessionsEndSession**](RequestSessionsEndSession.md) |             |
 
 ### Return type
 
@@ -561,27 +539,28 @@
 
 ### HTTP request headers
 
- - **Content-Type**: application/json
- - **Accept**: application/json
-
-### HTTP response details
-
-| Status code | Description | Response headers |
-|-------------|-------------|------------------|
-**200** | Convex executed your request and returned a result |  -  |
-**400** | Failed operation |  -  |
-**500** | Convex Internal Error |  -  |
+- **Content-Type**: application/json
+- **Accept**: application/json
+
+### HTTP response details
+
+| Status code | Description                                        | Response headers |
+| ----------- | -------------------------------------------------- | ---------------- |
+| **200**     | Convex executed your request and returned a result | -                |
+| **400**     | Failed operation                                   | -                |
+| **500**     | Convex Internal Error                              | -                |
 
 [[Back to top]](#) [[Back to API list]](../README.md#documentation-for-api-endpoints) [[Back to Model list]](../README.md#documentation-for-models) [[Back to README]](../README.md)
 
 # **api_run_sessions_start_session_post**
+
 > ResponseSessionsStartSession api_run_sessions_start_session_post(request_sessions_start_session)
 
 Calls a mutation at the path sessions.js:startSession
 
 ### Example
 
-* Bearer Authentication (bearerAuth):
+- Bearer Authentication (bearerAuth):
 
 ```python
 import convex_client
@@ -610,7 +589,7 @@
 with convex_client.ApiClient(configuration) as api_client:
     # Create an instance of the API class
     api_instance = convex_client.MutationApi(api_client)
-    request_sessions_start_session = convex_client.RequestSessionsStartSession() # RequestSessionsStartSession | 
+    request_sessions_start_session = convex_client.RequestSessionsStartSession() # RequestSessionsStartSession |
 
     try:
         # Calls a mutation at the path sessions.js:startSession
@@ -621,14 +600,11 @@
         print("Exception when calling MutationApi->api_run_sessions_start_session_post: %s\n" % e)
 ```
 
-
-
-### Parameters
-
-
-Name | Type | Description  | Notes
-------------- | ------------- | ------------- | -------------
- **request_sessions_start_session** | [**RequestSessionsStartSession**](RequestSessionsStartSession.md)|  | 
+### Parameters
+
+| Name                               | Type                                                              | Description | Notes |
+| ---------------------------------- | ----------------------------------------------------------------- | ----------- | ----- |
+| **request_sessions_start_session** | [**RequestSessionsStartSession**](RequestSessionsStartSession.md) |             |
 
 ### Return type
 
@@ -640,15 +616,15 @@
 
 ### HTTP request headers
 
- - **Content-Type**: application/json
- - **Accept**: application/json
-
-### HTTP response details
-
-| Status code | Description | Response headers |
-|-------------|-------------|------------------|
-**200** | Convex executed your request and returned a result |  -  |
-**400** | Failed operation |  -  |
-**500** | Convex Internal Error |  -  |
-
-[[Back to top]](#) [[Back to API list]](../README.md#documentation-for-api-endpoints) [[Back to Model list]](../README.md#documentation-for-models) [[Back to README]](../README.md)
+- **Content-Type**: application/json
+- **Accept**: application/json
+
+### HTTP response details
+
+| Status code | Description                                        | Response headers |
+| ----------- | -------------------------------------------------- | ---------------- |
+| **200**     | Convex executed your request and returned a result | -                |
+| **400**     | Failed operation                                   | -                |
+| **500**     | Convex Internal Error                              | -                |
+
+[[Back to top]](#) [[Back to API list]](../README.md#documentation-for-api-endpoints) [[Back to Model list]](../README.md#documentation-for-models) [[Back to README]](../README.md)