openapi: 3.0.3
info:
  title: Convex App - OpenAPI 3.0
  version: 0.0.0
servers:
  - url: https://neat-warbler-689.convex.cloud
security:
  - bearerAuth: []
tags:
  - name: query
    description: Functions that read data
  - name: mutation
    description: Functions that write/update/delete data
  - name: action
    description: Functions that can make calls to external APIs
paths:
  /api/run/questions/getAll:
    post:
      summary: Calls a query at the path questions.js:getAll
      tags:
        - query
      requestBody:
        content:
          application/json:
            schema:
              $ref: "#/components/schemas/Request_questions.getAll"
        required: true
      responses:
        "200":
          description: Convex executed your request and returned a result
          content:
            application/json:
              schema:
                $ref: "#/components/schemas/Response_questions.getAll"
        "400":
          description: Failed operation
          content:
            application/json:
              schema:
                $ref: "#/components/schemas/FailedResponse"
        "500":
          description: Convex Internal Error
          content:
            application/json:
              schema:
                $ref: "#/components/schemas/FailedResponse"

  /api/run/questions/getById:
    post:
      summary: Calls a query at the path questions.js:getById
      tags:
        - query
      requestBody:
        content:
          application/json:
            schema:
              $ref: "#/components/schemas/Request_questions.getById"
        required: true
      responses:
        "200":
          description: Convex executed your request and returned a result
          content:
            application/json:
              schema:
                $ref: "#/components/schemas/Response_questions.getById"
        "400":
          description: Failed operation
          content:
            application/json:
              schema:
                $ref: "#/components/schemas/FailedResponse"
        "500":
          description: Convex Internal Error
          content:
            application/json:
              schema:
                $ref: "#/components/schemas/FailedResponse"

  /api/run/sessions/create:
    post:
      summary: Calls a mutation at the path sessions.js:create
      tags:
        - mutation
      requestBody:
        content:
          application/json:
            schema:
              $ref: "#/components/schemas/Request_sessions.create"
        required: true
      responses:
        "200":
          description: Convex executed your request and returned a result
          content:
            application/json:
              schema:
                $ref: "#/components/schemas/Response_sessions.create"
        "400":
          description: Failed operation
          content:
            application/json:
              schema:
                $ref: "#/components/schemas/FailedResponse"
        "500":
          description: Convex Internal Error
          content:
            application/json:
              schema:
                $ref: "#/components/schemas/FailedResponse"

  /api/run/sessions/endSession:
    post:
      summary: Calls a mutation at the path sessions.js:endSession
      tags:
        - mutation
      requestBody:
        content:
          application/json:
            schema:
              $ref: "#/components/schemas/Request_sessions.endSession"
        required: true
      responses:
        "200":
          description: Convex executed your request and returned a result
          content:
            application/json:
              schema:
                $ref: "#/components/schemas/Response_sessions.endSession"
        "400":
          description: Failed operation
          content:
            application/json:
              schema:
                $ref: "#/components/schemas/FailedResponse"
        "500":
          description: Convex Internal Error
          content:
            application/json:
              schema:
                $ref: "#/components/schemas/FailedResponse"

  /api/run/sessions/exists:
    post:
      summary: Calls a query at the path sessions.js:exists
      tags:
        - query
      requestBody:
        content:
          application/json:
            schema:
              $ref: "#/components/schemas/Request_sessions.exists"
        required: true
      responses:
        "200":
          description: Convex executed your request and returned a result
          content:
            application/json:
              schema:
                $ref: "#/components/schemas/Response_sessions.exists"
        "400":
          description: Failed operation
          content:
            application/json:
              schema:
                $ref: "#/components/schemas/FailedResponse"
        "500":
          description: Convex Internal Error
          content:
            application/json:
              schema:
                $ref: "#/components/schemas/FailedResponse"

  /api/run/sessions/getActiveSession:
    post:
      summary: Calls a query at the path sessions.js:getActiveSession
      tags:
        - query
      requestBody:
        content:
          application/json:
            schema:
              $ref: "#/components/schemas/Request_sessions.getActiveSession"
        required: true
      responses:
        "200":
          description: Convex executed your request and returned a result
          content:
            application/json:
              schema:
                $ref: "#/components/schemas/Response_sessions.getActiveSession"
        "400":
          description: Failed operation
          content:
            application/json:
              schema:
                $ref: "#/components/schemas/FailedResponse"
        "500":
          description: Convex Internal Error
          content:
            application/json:
              schema:
                $ref: "#/components/schemas/FailedResponse"

  /api/run/sessions/getById:
    post:
      summary: Calls a query at the path sessions.js:getById
      tags:
        - query
      requestBody:
        content:
          application/json:
            schema:
              $ref: "#/components/schemas/Request_sessions.getById"
        required: true
      responses:
        "200":
          description: Convex executed your request and returned a result
          content:
            application/json:
              schema:
                $ref: "#/components/schemas/Response_sessions.getById"
        "400":
          description: Failed operation
          content:
            application/json:
              schema:
                $ref: "#/components/schemas/FailedResponse"
        "500":
          description: Convex Internal Error
          content:
            application/json:
              schema:
                $ref: "#/components/schemas/FailedResponse"

  /api/run/sessions/getByUserId:
    post:
      summary: Calls a query at the path sessions.js:getByUserId
      tags:
        - query
      requestBody:
        content:
          application/json:
            schema:
              $ref: "#/components/schemas/Request_sessions.getByUserId"
        required: true
      responses:
        "200":
          description: Convex executed your request and returned a result
          content:
            application/json:
              schema:
                $ref: "#/components/schemas/Response_sessions.getByUserId"
        "400":
          description: Failed operation
          content:
            application/json:
              schema:
                $ref: "#/components/schemas/FailedResponse"
        "500":
          description: Convex Internal Error
          content:
            application/json:
              schema:
                $ref: "#/components/schemas/FailedResponse"

  /api/run/sessions/startSession:
    post:
      summary: Calls a mutation at the path sessions.js:startSession
      tags:
        - mutation
      requestBody:
        content:
          application/json:
            schema:
              $ref: "#/components/schemas/Request_sessions.startSession"
        required: true
      responses:
        "200":
          description: Convex executed your request and returned a result
          content:
            application/json:
              schema:
                $ref: "#/components/schemas/Response_sessions.startSession"
        "400":
          description: Failed operation
          content:
            application/json:
              schema:
                $ref: "#/components/schemas/FailedResponse"
        "500":
          description: Convex Internal Error
          content:
            application/json:
              schema:
                $ref: "#/components/schemas/FailedResponse"

  /api/run/actions/createAgentThread:
    post:
      summary: Calls a action at the path actions.js:createAgentThread
      tags:
        - action
      requestBody:
        content:
          application/json:
            schema:
              $ref: "#/components/schemas/Request_actions.createAgentThread"
        required: true
      responses:
        "200":
          description: Convex executed your request and returned a result
          content:
            application/json:
              schema:
                $ref: "#/components/schemas/Response_actions.createAgentThread"
        "400":
          description: Failed operation
          content:
            application/json:
              schema:
                $ref: "#/components/schemas/FailedResponse"
        "500":
          description: Convex Internal Error
          content:
            application/json:
              schema:
                $ref: "#/components/schemas/FailedResponse"

  /api/run/actions/getToken:
    post:
      summary: Calls a action at the path actions.js:getToken
      tags:
        - action
      requestBody:
        content:
          application/json:
            schema:
              $ref: "#/components/schemas/Request_actions.getToken"
        required: true
      responses:
        "200":
          description: Convex executed your request and returned a result
          content:
            application/json:
              schema:
                $ref: "#/components/schemas/Response_actions.getToken"
        "400":
          description: Failed operation
          content:
            application/json:
              schema:
                $ref: "#/components/schemas/FailedResponse"
        "500":
          description: Convex Internal Error
          content:
            application/json:
              schema:
                $ref: "#/components/schemas/FailedResponse"

  /api/run/actions/runCode:
    post:
      summary: Calls a action at the path actions.js:runCode
      tags:
        - action
      requestBody:
        content:
          application/json:
            schema:
              $ref: "#/components/schemas/Request_actions.runCode"
        required: true
      responses:
        "200":
          description: Convex executed your request and returned a result
          content:
            application/json:
              schema:
                $ref: "#/components/schemas/Response_actions.runCode"
        "400":
          description: Failed operation
          content:
            application/json:
              schema:
                $ref: "#/components/schemas/FailedResponse"
        "500":
          description: Convex Internal Error
          content:
            application/json:
              schema:
                $ref: "#/components/schemas/FailedResponse"

  /api/run/actions/runTests:
    post:
      summary: Calls a action at the path actions.js:runTests
      tags:
        - action
      requestBody:
        content:
          application/json:
            schema:
              $ref: "#/components/schemas/Request_actions.runTests"
        required: true
      responses:
        "200":
          description: Convex executed your request and returned a result
          content:
            application/json:
              schema:
                $ref: "#/components/schemas/Response_actions.runTests"
        "400":
          description: Failed operation
          content:
            application/json:
              schema:
                $ref: "#/components/schemas/FailedResponse"
        "500":
          description: Convex Internal Error
          content:
            application/json:
              schema:
                $ref: "#/components/schemas/FailedResponse"

  /api/run/actions/getEditorSnapshot:
    post:
      summary: Calls a action at the path actions.js:getEditorSnapshot
      tags:
        - action
      requestBody:
        content:
          application/json:
            schema:
              $ref: "#/components/schemas/Request_actions.getEditorSnapshot"
        required: true
      responses:
        "200":
          description: Convex executed your request and returned a result
          content:
            application/json:
              schema:
                $ref: "#/components/schemas/Response_actions.getEditorSnapshot"
        "400":
          description: Failed operation
          content:
            application/json:
              schema:
                $ref: "#/components/schemas/FailedResponse"
        "500":
          description: Convex Internal Error
          content:
            application/json:
              schema:
                $ref: "#/components/schemas/FailedResponse"

  /api/run/actions/getSessionMetadata:
    post:
      summary: Calls a action at the path actions.js:getSessionMetadata
      tags:
        - action
      requestBody:
        content:
          application/json:
            schema:
              $ref: "#/components/schemas/Request_actions.getSessionMetadata"
        required: true
      responses:
        "200":
          description: Convex executed your request and returned a result
          content:
            application/json:
              schema:
                $ref: "#/components/schemas/Response_actions.getSessionMetadata"
        "400":
          description: Failed operation
          content:
            application/json:
              schema:
                $ref: "#/components/schemas/FailedResponse"
        "500":
          description: Convex Internal Error
          content:
            application/json:
              schema:
                $ref: "#/components/schemas/FailedResponse"

  /api/run/editorSnapshots/create:
    post:
      summary: Calls a mutation at the path editorSnapshots.js:create
      tags:
        - mutation
      requestBody:
        content:
          application/json:
            schema:
              $ref: "#/components/schemas/Request_editorSnapshots.create"
        required: true
      responses:
        "200":
          description: Convex executed your request and returned a result
          content:
            application/json:
              schema:
                $ref: "#/components/schemas/Response_editorSnapshots.create"
        "400":
          description: Failed operation
          content:
            application/json:
              schema:
                $ref: "#/components/schemas/FailedResponse"
        "500":
          description: Convex Internal Error
          content:
            application/json:
              schema:
                $ref: "#/components/schemas/FailedResponse"

  /api/run/editorSnapshots/getById:
    post:
      summary: Calls a query at the path editorSnapshots.js:getById
      tags:
        - query
      requestBody:
        content:
          application/json:
            schema:
              $ref: "#/components/schemas/Request_editorSnapshots.getById"
        required: true
      responses:
        "200":
          description: Convex executed your request and returned a result
          content:
            application/json:
              schema:
                $ref: "#/components/schemas/Response_editorSnapshots.getById"
        "400":
          description: Failed operation
          content:
            application/json:
              schema:
                $ref: "#/components/schemas/FailedResponse"
        "500":
          description: Convex Internal Error
          content:
            application/json:
              schema:
                $ref: "#/components/schemas/FailedResponse"

  /api/run/editorSnapshots/getSnapshots:
    post:
      summary: Calls a query at the path editorSnapshots.js:getSnapshots
      tags:
        - query
      requestBody:
        content:
          application/json:
            schema:
              $ref: "#/components/schemas/Request_editorSnapshots.getSnapshots"
        required: true
      responses:
        "200":
          description: Convex executed your request and returned a result
          content:
            application/json:
              schema:
                $ref: "#/components/schemas/Response_editorSnapshots.getSnapshots"
        "400":
          description: Failed operation
          content:
            application/json:
              schema:
                $ref: "#/components/schemas/FailedResponse"
        "500":
          description: Convex Internal Error
          content:
            application/json:
              schema:
                $ref: "#/components/schemas/FailedResponse"

  /api/run/editorSnapshots/getLatestSnapshotBySessionId:
    post:
      summary: Calls a query at the path editorSnapshots.js:getLatestSnapshotBySessionId
      tags:
        - query
      requestBody:
        content:
          application/json:
            schema:
              $ref: "#/components/schemas/Request_editorSnapshots.getLatestSnapshotBySessionId"
        required: true
      responses:
        "200":
          description: Convex executed your request and returned a result
          content:
            application/json:
              schema:
                $ref: "#/components/schemas/Response_editorSnapshots.getLatestSnapshotBySessionId"
        "400":
          description: Failed operation
          content:
            application/json:
              schema:
                $ref: "#/components/schemas/FailedResponse"
        "500":
          description: Convex Internal Error
          content:
            application/json:
              schema:
                $ref: "#/components/schemas/FailedResponse"

  /api/run/admins/createUserProfile:
    post:
      summary: Calls a mutation at the path admins.js:createUserProfile
      tags:
        - mutation
      requestBody:
        content:
          application/json:
            schema:
              $ref: "#/components/schemas/Request_admins.createUserProfile"
        required: true
      responses:
        "200":
          description: Convex executed your request and returned a result
          content:
            application/json:
              schema:
                $ref: "#/components/schemas/Response_admins.createUserProfile"
        "400":
          description: Failed operation
          content:
            application/json:
              schema:
                $ref: "#/components/schemas/FailedResponse"
        "500":
          description: Convex Internal Error
          content:
            application/json:
              schema:
                $ref: "#/components/schemas/FailedResponse"

  /api/run/admins/patchUserSubscription:
    post:
      summary: Calls a mutation at the path admins.js:patchUserSubscription
      tags:
        - mutation
      requestBody:
        content:
          application/json:
            schema:
              $ref: "#/components/schemas/Request_admins.patchUserSubscription"
        required: true
      responses:
        "200":
          description: Convex executed your request and returned a result
          content:
            application/json:
              schema:
                $ref: "#/components/schemas/Response_admins.patchUserSubscription"
        "400":
          description: Failed operation
          content:
            application/json:
              schema:
                $ref: "#/components/schemas/FailedResponse"
        "500":
          description: Convex Internal Error
          content:
            application/json:
              schema:
                $ref: "#/components/schemas/FailedResponse"

  /api/run/inviteCodes/applyInviteCode:
    post:
      summary: Calls a mutation at the path inviteCodes.js:applyInviteCode
      tags:
        - mutation
      requestBody:
        content:
          application/json:
            schema:
              $ref: "#/components/schemas/Request_inviteCodes.applyInviteCode"
        required: true
      responses:
        "200":
          description: Convex executed your request and returned a result
          content:
            application/json:
              schema:
                $ref: "#/components/schemas/Response_inviteCodes.applyInviteCode"
        "400":
          description: Failed operation
          content:
            application/json:
              schema:
                $ref: "#/components/schemas/FailedResponse"
        "500":
          description: Convex Internal Error
          content:
            application/json:
              schema:
                $ref: "#/components/schemas/FailedResponse"

  /api/run/userProfiles/getUserProfile:
    post:
      summary: Calls a query at the path userProfiles.js:getUserProfile
      tags:
        - query
      requestBody:
        content:
          application/json:
            schema:
              $ref: "#/components/schemas/Request_userProfiles.getUserProfile"
        required: true
      responses:
        "200":
          description: Convex executed your request and returned a result
          content:
            application/json:
              schema:
                $ref: "#/components/schemas/Response_userProfiles.getUserProfile"
        "400":
          description: Failed operation
          content:
            application/json:
              schema:
                $ref: "#/components/schemas/FailedResponse"
        "500":
          description: Convex Internal Error
          content:
            application/json:
              schema:
                $ref: "#/components/schemas/FailedResponse"

  /api/run/admins/patchUserSubscription:
    post:
      summary: Calls a mutation at the path admins.js:patchUserSubscription
      tags:
        - mutation
      requestBody:
        content:
          application/json:
            schema:
              $ref: "#/components/schemas/Request_admins.patchUserSubscription"
        required: true
      responses:
        "200":
          description: Convex executed your request and returned a result
          content:
            application/json:
              schema:
                $ref: "#/components/schemas/Response_admins.patchUserSubscription"
        "400":
          description: Failed operation
          content:
            application/json:
              schema:
                $ref: "#/components/schemas/FailedResponse"
        "500":
          description: Convex Internal Error
          content:
            application/json:
              schema:
                $ref: "#/components/schemas/FailedResponse"

components:
  securitySchemes:
    bearerAuth:
      type: http
      scheme: bearer
      description: Token of the format "Bearer {token}" for normal authentication and "Convex {token}" for admin tokens.
  schemas:
    Request_questions.getAll:
      type: object
      required:
        - args
      properties:
        args: {}

    Response_questions.getAll:
      type: object
      required:
        - status
      properties:
        status:
          type: string
          enum:
            - "success"
            - "error"
        errorMessage:
          type: string
        errorData:
          type: object
        value: {}

    Request_questions.getById:
      type: object
      required:
        - args
      properties:
        args:
          type: object
          properties:
            questionId:
              type: string
              description: ID from table "questions"

    Response_questions.getById:
      type: object
      required:
        - status
      properties:
        status:
          type: string
          enum:
            - "success"
            - "error"
        errorMessage:
          type: string
        errorData:
          type: object
        value: {}

    Request_questions.getByIdInternal:
      type: object
      required:
        - args
      properties:
        args:
          type: object
          required:
            - questionId
          properties:
            questionId:
              type: string
              description: ID from table "questions"

    Response_questions.getByIdInternal:
      type: object
      required:
        - status
      properties:
        status:
          type: string
          enum:
            - "success"
            - "error"
        errorMessage:
          type: string
        errorData:
          type: object
        value: {}

    Request_sessions.create:
      type: object
      required:
        - args
      properties:
        args:
          type: object
          required:
            - agentThreadId
            - assistantId
            - questionId
          properties:
            agentThreadId:
              type: string
            assistantId:
              type: string
            questionId:
              type: string
              description: ID from table "questions"

    Response_sessions.create:
      type: object
      required:
        - status
      properties:
        status:
          type: string
          enum:
            - "success"
            - "error"
        errorMessage:
          type: string
        errorData:
          type: object
        value: {}

    Request_sessions.endSession:
      type: object
      required:
        - args
      properties:
        args:
          type: object
          required:
            - sessionId
          properties:
            sessionId:
              type: string
              description: ID from table "sessions"

    Response_sessions.endSession:
      type: object
      required:
        - status
      properties:
        status:
          type: string
          enum:
            - "success"
            - "error"
        errorMessage:
          type: string
        errorData:
          type: object
        value: {}

    Request_sessions.endSessionInternal:
      type: object
      required:
        - args
      properties:
        args:
          type: object
          required:
            - sessionId
          properties:
            sessionId:
              type: string
              description: ID from table "sessions"

    Response_sessions.endSessionInternal:
      type: object
      required:
        - status
      properties:
        status:
          type: string
          enum:
            - "success"
            - "error"
        errorMessage:
          type: string
        errorData:
          type: object
        value: {}

    Request_sessions.exists:
      type: object
      required:
        - args
      properties:
        args:
          type: object
          required:
            - sessionId
          properties:
            sessionId:
              type: string

    Response_sessions.exists:
      type: object
      required:
        - status
      properties:
        status:
          type: string
          enum:
            - "success"
            - "error"
        errorMessage:
          type: string
        errorData:
          type: object
        value: {}

    Request_sessions.getActiveSession:
      type: object
      required:
        - args
      properties:
        args:
          type: object
          required:
            - userId
          properties:
            userId:
              type: string

    Response_sessions.getActiveSession:
      type: object
      required:
        - status
      properties:
        status:
          type: string
          enum:
            - "success"
            - "error"
        errorMessage:
          type: string
        errorData:
          type: object
        value: {}

    Request_sessions.getById:
      type: object
      required:
        - args
      properties:
        args:
          type: object
          required:
            - sessionId
          properties:
            sessionId:
              type: string
              description: ID from table "sessions"

    Response_sessions.getById:
      type: object
      required:
        - status
      properties:
        status:
          type: string
          enum:
            - "success"
            - "error"
        errorMessage:
          type: string
        errorData:
          type: object
        value: {}

    Request_sessions.getByIdInternal:
      type: object
      required:
        - args
      properties:
        args:
          type: object
          required:
            - sessionId
          properties:
            sessionId:
              type: string
              description: ID from table "sessions"

    Response_sessions.getByIdInternal:
      type: object
      required:
        - status
      properties:
        status:
          type: string
          enum:
            - "success"
            - "error"
        errorMessage:
          type: string
        errorData:
          type: object
        value: {}

    Request_sessions.getByUserId:
      type: object
      required:
        - args
      properties:
        args:
          type: object
          required:
            - userId
          properties:
            userId:
              type: string

    Response_sessions.getByUserId:
      type: object
      required:
        - status
      properties:
        status:
          type: string
          enum:
            - "success"
            - "error"
        errorMessage:
          type: string
        errorData:
          type: object
        value: {}

    Request_sessions.startSession:
      type: object
      required:
        - args
      properties:
        args:
          type: object
          required:
            - sessionId
          properties:
            sessionId:
              type: string
              description: ID from table "sessions"

    Response_sessions.startSession:
      type: object
      required:
        - status
      properties:
        status:
          type: string
          enum:
            - "success"
            - "error"
        errorMessage:
          type: string
        errorData:
          type: object
        value: {}

    Request_actions.createAgentThread:
      type: object
      required:
        - args
      properties:
        args:
          type: object
          required:
            - graphId
          properties:
            graphId:
              type: string

    Response_actions.createAgentThread:
      type: object
      required:
        - status
      properties:
        status:
          type: string
          enum:
            - "success"
            - "error"
        errorMessage:
          type: string
        errorData:
          type: object
        value: {}

    Request_actions.getToken:
      type: object
      required:
        - args
      properties:
        args: {}

    Response_actions.getToken:
      type: object
      required:
        - status
      properties:
        status:
          type: string
          enum:
            - "success"
            - "error"
        errorMessage:
          type: string
        errorData:
          type: object
        value: {}

    Request_actions.runCode:
      type: object
      required:
        - args
      properties:
        args:
          type: object
          required:
            - code
            - language
          properties:
            code:
              type: string
            language:
              type: string

    Response_actions.runCode:
      type: object
      required:
        - status
      properties:
        status:
          type: string
          enum:
            - "success"
            - "error"
        errorMessage:
          type: string
        errorData:
          type: object
        value: {}

    Request_actions.runTests:
      type: object
      required:
        - args
      properties:
        args:
          type: object
          required:
            - code
            - language
            - questionId
          properties:
            code:
              type: string
            language:
              type: string
            questionId:
              type: string
              description: ID from table "questions"

    Response_actions.runTests:
      type: object
      required:
        - status
      properties:
        status:
          type: string
          enum:
            - "success"
            - "error"
        errorMessage:
          type: string
        errorData:
          type: object
        value: {}

<<<<<<< HEAD
    Request_actions.getEditorSnapshot:
=======
    Request_editorSnapshots.getLatestSnapshotBySessionIdInternal:
>>>>>>> f592b20b
      type: object
      required:
        - args
      properties:
        args:
          type: object
          required:
            - sessionId
          properties:
            sessionId:
              type: string
              description: ID from table "sessions"

<<<<<<< HEAD
    Response_actions.getEditorSnapshot:
=======
    Response_editorSnapshots.getLatestSnapshotBySessionIdInternal:
>>>>>>> f592b20b
      type: object
      required:
        - status
      properties:
        status:
          type: string
          enum:
            - "success"
            - "error"
        errorMessage:
          type: string
        errorData:
          type: object
        value:
          type: object
          required:
            - editor
            - sessionId
            - terminal
          properties:
            editor:
              type: object
              required:
                - content
                - language
                - lastUpdated
              properties:
                content:
                  type: string
                language:
                  type: string
                lastUpdated:
                  type: number
            sessionId:
              type: string
              description: ID from table "sessions"
            terminal:
              type: object
              required:
                - isError
                - output
              properties:
                executionTime:
                  type: number
                isError:
                  type: boolean
                output:
                  type: string

<<<<<<< HEAD
    Request_actions.getSessionMetadata:
=======
    Request_editorSnapshots.getSnapshots:
>>>>>>> f592b20b
      type: object
      required:
        - args
      properties:
        args:
          type: object
          required:
            - sessionId
          properties:
            sessionId:
              type: string
              description: ID from table "sessions"

<<<<<<< HEAD
    Response_actions.getSessionMetadata:
=======
    Response_editorSnapshots.getSnapshots:
>>>>>>> f592b20b
      type: object
      required:
        - status
      properties:
        status:
          type: string
          enum:
            - "success"
            - "error"
        errorMessage:
          type: string
        errorData:
          type: object
        value:
          type: object
          required:
            - agent_thread_id
            - assistant_id
            - question_content
            - question_id
            - question_title
            - session_id
            - session_status
          properties:
            agent_thread_id:
              type: string
            assistant_id:
              type: string
            question_content:
              type: string
            question_id:
              type: string
              description: ID from table "questions"
            question_title:
              type: string
            session_id:
              type: string
              description: ID from table "sessions"
            session_status:
              type: string

    Request_editorSnapshots.create:
      type: object
      required:
        - args
      properties:
        args:
          type: object
          required:
            - editor
            - sessionId
            - terminal
          properties:
            editor:
              type: object
              required:
                - content
                - language
                - lastUpdated
              properties:
                content:
                  type: string
                language:
                  type: string
                lastUpdated:
                  type: number
            sessionId:
              type: string
              description: ID from table "sessions"
            terminal:
              type: object
              required:
                - isError
                - output
              properties:
                executionTime:
                  type: number
                isError:
                  type: boolean
                output:
                  type: string

    Response_editorSnapshots.create:
      type: object
      required:
        - status
      properties:
        status:
          type: string
          enum:
            - "success"
            - "error"
        errorMessage:
          type: string
        errorData:
          type: object
        value: {}

    Request_editorSnapshots.getById:
      type: object
      required:
        - args
      properties:
        args:
          type: object
          properties:
            snapshotId:
              type: string
              description: ID from table "editorSnapshots"

    Response_editorSnapshots.getById:
      type: object
      required:
        - status
      properties:
        status:
          type: string
          enum:
            - "success"
            - "error"
        errorMessage:
          type: string
        errorData:
          type: object
        value: {}

    Request_editorSnapshots.getSnapshots:
      type: object
      required:
        - args
      properties:
        args:
          type: object
          required:
            - sessionId
          properties:
            sessionId:
              type: string
              description: ID from table "sessions"

    Response_editorSnapshots.getSnapshots:
      type: object
      required:
        - status
      properties:
        status:
          type: string
          enum:
            - "success"
            - "error"
        errorMessage:
          type: string
        errorData:
          type: object
        value: {}

    Request_editorSnapshots.getLatestSnapshotBySessionId:
      type: object
      required:
        - args
      properties:
        args:
          type: object
          required:
            - sessionId
          properties:
            sessionId:
              type: string
              description: ID from table "sessions"

    Response_editorSnapshots.getLatestSnapshotBySessionId:
      type: object
      required:
        - status
      properties:
        status:
          type: string
          enum:
            - "success"
            - "error"
        errorMessage:
          type: string
        errorData:
          type: object
        value: {}

    Request_editorSnapshots.getLatestSnapshotBySessionIdInternal:
      type: object
      required:
        - args
      properties:
        args:
          type: object
          required:
            - sessionId
          properties:
            sessionId:
              type: string
              description: ID from table "sessions"

    Response_editorSnapshots.getLatestSnapshotBySessionIdInternal:
      type: object
      required:
        - status
      properties:
        status:
          type: string
          enum:
            - "success"
            - "error"
        errorMessage:
          type: string
        errorData:
          type: object
        value: {}

    Request_admins.createUserProfile:
      type: object
      required:
        - args
      properties:
        args:
          type: object
          required:
            - minutesRemaining
            - role
            - subscription
          properties:
            minutesRemaining:
              type: number
            nextBillingDate:
              type: number
            role:
              oneOf:
                - type: string
                  enum:
                    - "admin"
                - type: string
                  enum:
                    - "user"
            subscription:
              oneOf:
                - type: string
                  enum:
                    - "free"
                - type: string
                  enum:
                    - "basic"
                - type: string
                  enum:
                    - "premium"
                - type: string
                  enum:
                    - "enterprise"

    Response_admins.createUserProfile:
      type: object
      required:
        - status
      properties:
        status:
          type: string
          enum:
            - "success"
            - "error"
        errorMessage:
          type: string
        errorData:
          type: object
        value: {}

    Request_admins.patchUserSubscription:
      type: object
      required:
        - args
      properties:
        args:
          type: object
          required:
            - userId
          properties:
            minutesRemaining:
              type: number
            nextBillingDate:
              type: number
            subscription:
              oneOf:
                - type: string
                  enum:
                    - "free"
                - type: string
                  enum:
                    - "basic"
                - type: string
                  enum:
                    - "premium"
                - type: string
                  enum:
                    - "enterprise"
            userId:
              type: string

    Response_admins.patchUserSubscription:
      type: object
      required:
        - status
      properties:
        status:
          type: string
          enum:
            - "success"
            - "error"
        errorMessage:
          type: string
        errorData:
          type: object
        value: {}

    Request_inviteCodes.applyInviteCode:
      type: object
      required:
        - args
      properties:
        args:
          type: object
          required:
            - code
          properties:
            code:
              type: string

    Response_inviteCodes.applyInviteCode:
      type: object
      required:
        - status
      properties:
        status:
          type: string
          enum:
            - "success"
            - "error"
        errorMessage:
          type: string
        errorData:
          type: object
        value: {}

    Request_inviteCodes.createInviteCode:
      type: object
      required:
        - args
      properties:
        args:
          type: object
          required:
            - assignedRole
          properties:
            assignedRole:
              oneOf:
                - type: string
                  enum:
                    - "admin"
                - type: string
                  enum:
                    - "user"

    Response_inviteCodes.createInviteCode:
      type: object
      required:
        - status
      properties:
        status:
          type: string
          enum:
            - "success"
            - "error"
        errorMessage:
          type: string
        errorData:
          type: object
        value: {}

    Request_userProfiles.getUserProfile:
      type: object
      required:
        - args
      properties:
<<<<<<< HEAD
        args: {}
=======
        args:
          type: object
          required:
            - minutesRemaining
            - role
            - subscription
          properties:
            minutesRemaining:
              type: number
            nextBillingDate:
              type: number
            role:
              oneOf:
                - type: string
                  enum:
                    - "admin"
                - type: string
                  enum:
                    - "user"
            subscription:
              oneOf:
                - type: string
                  enum:
                    - "free"
                - type: string
                  enum:
                    - "basic"
                - type: string
                  enum:
                    - "premium"
                - type: string
                  enum:
                    - "enterprise"
>>>>>>> f592b20b

    Response_userProfiles.getUserProfile:
      type: object
      required:
        - status
      properties:
        status:
          type: string
          enum:
            - "success"
            - "error"
        errorMessage:
          type: string
        errorData:
          type: object
        value: {}

    Request_admins.patchUserSubscription:
      type: object
      required:
        - args
      properties:
        args:
          type: object
          required:
            - userId
          properties:
            minutesRemaining:
              type: number
            nextBillingDate:
              type: number
            subscription:
              oneOf:
                - type: string
                  enum:
                    - "free"
                - type: string
                  enum:
                    - "basic"
                - type: string
                  enum:
                    - "premium"
                - type: string
                  enum:
                    - "enterprise"
            userId:
              type: string

    Response_admins.patchUserSubscription:
      type: object
      required:
        - status
      properties:
        status:
          type: string
          enum:
            - "success"
            - "error"
        errorMessage:
          type: string
        errorData:
          type: object
        value: {}

    FailedResponse:
      type: object
      properties: {}<|MERGE_RESOLUTION|>--- conflicted
+++ resolved
@@ -1239,11 +1239,7 @@
           type: object
         value: {}
 
-<<<<<<< HEAD
-    Request_actions.getEditorSnapshot:
-=======
     Request_editorSnapshots.getLatestSnapshotBySessionIdInternal:
->>>>>>> f592b20b
       type: object
       required:
         - args
@@ -1257,11 +1253,8 @@
               type: string
               description: ID from table "sessions"
 
-<<<<<<< HEAD
-    Response_actions.getEditorSnapshot:
-=======
+
     Response_editorSnapshots.getLatestSnapshotBySessionIdInternal:
->>>>>>> f592b20b
       type: object
       required:
         - status
@@ -1311,11 +1304,7 @@
                 output:
                   type: string
 
-<<<<<<< HEAD
-    Request_actions.getSessionMetadata:
-=======
     Request_editorSnapshots.getSnapshots:
->>>>>>> f592b20b
       type: object
       required:
         - args
@@ -1329,11 +1318,8 @@
               type: string
               description: ID from table "sessions"
 
-<<<<<<< HEAD
-    Response_actions.getSessionMetadata:
-=======
+
     Response_editorSnapshots.getSnapshots:
->>>>>>> f592b20b
       type: object
       required:
         - status
@@ -1721,9 +1707,6 @@
       required:
         - args
       properties:
-<<<<<<< HEAD
-        args: {}
-=======
         args:
           type: object
           required:
@@ -1757,8 +1740,6 @@
                 - type: string
                   enum:
                     - "enterprise"
->>>>>>> f592b20b
-
     Response_userProfiles.getUserProfile:
       type: object
       required:
