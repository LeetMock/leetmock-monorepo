--- conflicted
+++ resolved
@@ -61,8 +61,8 @@
 {% endfor %}
 """
 
+
 def format_static_check_error(error: str) -> str:
-<<<<<<< HEAD
     prompt = PromptTemplate.from_template(
         TESTCASE_STATIC_CHECK_ERROR_PROMPT, template_format="jinja2"
     )
@@ -72,9 +72,6 @@
             "static_check_error": error,
         }
     ).to_string()
-=======
-    return TESTCASE_STATIC_CHECK_ERROR_PROMPT.format(static_check_error=error)
->>>>>>> ad2fae74
 
 
 def format_test_context(test_results: List[TestcaseResult]) -> str:
