--- conflicted
+++ resolved
@@ -20,13 +20,11 @@
 from agent_graph.utils import get_configurable
 from convex import ConvexClient
 from langchain_core.messages import AnyMessage, HumanMessage
-from agent_graph.storages.convex import ConvexStateStorage
 from langchain_core.prompts import PromptTemplate
 from langchain_core.runnables import RunnableConfig
 from langgraph.checkpoint.memory import MemorySaver
 from langgraph.graph import END, START, StateGraph, add_messages
 from pydantic.v1 import BaseModel, Field
-from libs.convex.api import ConvexApi
 
 from libs.convex.api import ConvexApi
 
@@ -63,16 +61,10 @@
     )
     # logger.info(f"Question details: {question_details}")
 
-<<<<<<< HEAD
     convex_api = ConvexApi(convex_url=CONVEX_URL)
     state_storage = ConvexStateStorage(
         session_id=session_id,
         state_type=CodeMockAgentState,
-=======
-    state_storage = ConvexStateStorage(
-        session_id=session_id,
-        state_type=AgentState,
->>>>>>> 35b110f9
         convex_api=convex_api,
     )
 
