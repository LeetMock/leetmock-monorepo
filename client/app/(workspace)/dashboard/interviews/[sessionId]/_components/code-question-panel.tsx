import { QuestionHolder } from "@/components/QuestionHolder";
import { cn } from "@/lib/utils";
<<<<<<< HEAD
import { LucideFileText } from "lucide-react";
import TurndownService from 'turndown';
import ReactMarkdown from 'react-markdown';
=======
>>>>>>> ac1dc652

interface CodeQuestionPanelProps extends React.HTMLAttributes<HTMLDivElement> {
  question: {
    title: string;
    content: string;
  };
}

export const CodeQuestionPanel: React.FC<CodeQuestionPanelProps> = ({
  question,
  className,
  ...props
}) => {
  const turndownService = new TurndownService({
    headingStyle: 'atx',
    codeBlockStyle: 'fenced',
    br: '  \n'
  });

  let markdownContent = turndownService.turndown(question.content);

  // Post-processing
  markdownContent = markdownContent
    .replace(/\n/g, '\n\n')  // Double space between paragraphs
    .replace(/\n\n(\*\*(?:Input|Output|Explanation|Example):?\*\*)/g, '\n\n\n$1')  // New line before Input, Output, Explanation, Example
    .replace(/\n{3,}/g, '\n\n');  // Remove excessive newlines

  return (
    <div className={cn("h-full relative bg-background", className)} {...props}>
      <div className="absolute inset-0 overflow-y-auto p-4">
        <h2 className="text-2xl font-bold mb-4">{question.title}</h2>
        <ReactMarkdown>{markdownContent}</ReactMarkdown>
      </div>
    </div>
  );
};<|MERGE_RESOLUTION|>--- conflicted
+++ resolved
@@ -1,11 +1,9 @@
 import { QuestionHolder } from "@/components/QuestionHolder";
 import { cn } from "@/lib/utils";
-<<<<<<< HEAD
 import { LucideFileText } from "lucide-react";
 import TurndownService from 'turndown';
 import ReactMarkdown from 'react-markdown';
-=======
->>>>>>> ac1dc652
+
 
 interface CodeQuestionPanelProps extends React.HTMLAttributes<HTMLDivElement> {
   question: {
