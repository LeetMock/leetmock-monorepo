--- conflicted
+++ resolved
@@ -1,20 +1,16 @@
 "use client";
 
-<<<<<<< HEAD
-import React, { useState } from "react";
-import { Card, CardContent, CardHeader, CardTitle } from "@/components/ui/card";
-=======
->>>>>>> ac1dc652
 import { Badge } from "@/components/ui/badge";
 import { Card, CardContent, CardHeader, CardTitle } from "@/components/ui/card";
 import { Id } from "@/convex/_generated/dataModel";
 import { cn } from "@/lib/utils";
+import React, { useState } from "react";
 
 const getDifficultyColor = (difficulty: number) => {
   const colors = {
     1: "bg-green-100 text-green-800 dark:bg-green-900 dark:text-green-200",
     2: "bg-yellow-100 text-yellow-800 dark:bg-yellow-900 dark:text-yellow-200",
-    3: "bg-red-100 text-red-800 dark:bg-red-900 dark:text-red-200"
+    3: "bg-red-100 text-red-800 dark:bg-red-900 dark:text-red-200",
   };
   return colors[difficulty] || "bg-gray-100 text-gray-800 dark:bg-gray-900 dark:text-gray-200";
 };
@@ -23,7 +19,7 @@
   const labels = {
     1: "Easy",
     2: "Medium",
-    3: "Hard"
+    3: "Hard",
   };
   return labels[difficulty] || "Unknown";
 };
@@ -57,7 +53,9 @@
       onClick={() => onQuestionSelected(_id)}
     >
       <CardHeader className="flex flex-row items-start justify-between p-2">
-        <CardTitle className="font-medium text-xs mb-0 line-clamp-2 mr-2 flex-grow">{title}</CardTitle>
+        <CardTitle className="font-medium text-xs mb-0 line-clamp-2 mr-2 flex-grow">
+          {title}
+        </CardTitle>
         <Badge
           className={cn(
             getDifficultyColor(difficulty),
@@ -68,10 +66,7 @@
         </Badge>
       </CardHeader>
       <CardContent className="p-2 pt-0">
-        <div
-          className="flex flex-wrap gap-1 cursor-pointer"
-          onClick={handleCategoryClick}
-        >
+        <div className="flex flex-wrap gap-1 cursor-pointer" onClick={handleCategoryClick}>
           {displayCategories.map((element: string, index: number) => (
             <Badge
               key={index}
