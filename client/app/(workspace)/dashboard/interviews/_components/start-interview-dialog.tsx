import { Stepper } from "@/components/stepper";
import { Badge } from "@/components/ui/badge";
import { Button } from "@/components/ui/button";
import { Card, CardContent, CardDescription, CardHeader, CardTitle } from "@/components/ui/card";
import {
  Dialog,
  DialogContent,
  DialogDescription,
  DialogHeader,
  DialogTitle,
  DialogTrigger,
} from "@/components/ui/dialog";
<<<<<<< HEAD
import { Wait } from "@/components/wait";
import { api } from "@/convex/_generated/api";
=======
import { api } from "@/convex/_generated/api";
import { CodeQuestionViewer } from "./code-question-viewer";
import { CodeInterviewConfig } from "./code-interview-config";
import { Wait } from "@/components/wait";
>>>>>>> 54519eba
import { SessionType, useSessionCreateModal } from "@/hooks/use-session-create-modal";
import { cn } from "@/lib/utils";
import { useAction, useMutation, useQuery } from "convex/react";
import { Code, Database, Lock, MoveRight, Users } from "lucide-react";
import { useRouter } from "next/navigation";
import React, { useCallback, useState } from "react";
import { toast } from "sonner";
<<<<<<< HEAD
import { CodeInterviewConfig } from "./code-interview-config";
import { CodeQuestionViewer } from "./code-question-viewer";
=======
>>>>>>> 54519eba

interface SessionMeta {
  title: string;
  type: SessionType;
  description: string;
  icon: React.ReactNode;
  available: boolean;
  bullets: string[];
}

const interviewTypes: SessionMeta[] = [
  {
    title: "Coding Interview",
    type: SessionType.CodeInterview,
    description: "Practice algorithmic problem-solving",
    icon: <Code className="w-4 h-4" />,
    available: true,
    bullets: [
      "Engage with a human-like, voice-driven AI interviewer",
      "Experience dynamic, real-time feedback",
      "Enhance your algorithmic problem-solving skills",
      "Simulate the pressure of real interviews in a fun environment",
      "Track your progress with detailed performance analytics",
    ],
  },
  {
    title: "System Design",
    type: SessionType.SystemDesign,
    description: "Design scalable systems",
    icon: <Database className="w-4 h-4" />,
    available: false,
    bullets: [
      "Collaborate with AI to design large-scale distributed systems",
      "Utilize interactive diagrams for visual problem-solving",
      "Receive AI-assisted guidance throughout your design process",
      "Simulate real-world system design challenges",
      "Improve your architectural decision-making skills",
    ],
  },
  {
    title: "Behavioral",
    type: SessionType.Behavioral,
    description: "Improve your soft skills",
    icon: <Users className="w-4 h-4" />,
    available: false,
    bullets: [
      "Enhance your communication and interpersonal skills",
      "Develop effective problem-solving techniques",
      "Participate in AI-driven behavioral interview simulations",
      "Receive constructive feedback to boost your soft skills",
      "Build confidence in handling real-life interview scenarios",
    ],
  },
];

export const InterviewTypeCard: React.FC<React.HTMLAttributes<HTMLDivElement> & SessionMeta> = ({
  title,
  type,
  description,
  icon,
  available,
  bullets,
  className,
  onClick,
  ...props
}) => {
  const { type: currentType, setType } = useSessionCreateModal();

  const handleSelect = (e: React.MouseEvent<HTMLDivElement>) => {
    onClick?.(e);
    if (!available) return;
    setType(currentType === type ? undefined : type);
  };

  return (
    <Card
      className={cn(
        "flex flex-col relative overflow-hidden transition-all duration-300 shadow-none select-none",
        available && "hover:cursor-pointer hover:scale-[1.03] hover:shadow-lg",
        currentType === type && "shadow-lg ring-2 ring-primary scale-[1.03]",
        className
      )}
      onClick={handleSelect}
      {...props}
    >
      <CardHeader>
        <CardTitle className="flex items-center gap-2 text-lg">
          {icon}
          <span>{title}</span>
        </CardTitle>
        <CardDescription className="text-base">{description}</CardDescription>
      </CardHeader>
      <CardContent className="flex-grow">
        <ul className="list-disc ml-[1.1rem] [&>li]:mt-2 text-muted-foreground">
          {bullets.map((bullet) => (
            <li key={bullet}>{bullet}</li>
          ))}
        </ul>
      </CardContent>
      {!available && (
        <>
          <Badge
            variant="secondary"
            className="absolute top-3.5 right-3.5 bg-yellow-200 text-yellow-800"
          >
            Coming Soon
          </Badge>
          <div className="absolute inset-0 bg-gray-200/50 dark:bg-background/50 flex items-center justify-center">
            <Lock className="w-12 h-12 text-gray-400/50" />
          </div>
        </>
      )}
    </Card>
  );
};

export const InterviewTypeSelection: React.FC = () => {
  return (
    <div className="grid grid-cols-1 md:grid-cols-3 gap-6 flex-grow">
      {interviewTypes.map((interviewType) => (
        <InterviewTypeCard key={interviewType.title} {...interviewType} className="h-full" />
      ))}
    </div>
  );
};

export const StartInterviewDialog: React.FC = () => {
  const { maxStep, codeInterview, hasConfiguredSession, updateCodeInterview, reset, setType } =
    useSessionCreateModal();
  const router = useRouter();
  const questions = useQuery(api.questions.getAll);
  const createAgentThread = useAction(api.actions.createAgentThread);
  const createSession = useMutation(api.sessions.createCodeSession);

  const [currentStep, setCurrentStep] = useState(0);
  const [startDialogOpen, setStartDialogOpen] = useState(false);

<<<<<<< HEAD
  const handleRandomPick = useCallback(() => {
    if (questions && questions.length > 0) {
      const randomIndex = Math.floor(Math.random() * questions.length);
      const randomQuestion = questions[randomIndex];
      updateCodeInterview({ questionId: randomQuestion._id });
      setCurrentStep(2); // Move to the next step (Configure Interview)
    }
  }, [questions, updateCodeInterview]);
=======
>>>>>>> 54519eba

  const handleSessionCreate = useCallback(async () => {
    if (!questions) return;
    const question = questions.find((q) => q._id === codeInterview.questionId);
    if (!question) return;

    const { functionName, inputParameters } = question;

    const promise = createAgentThread({ graphId: "code-mock-v1" })
      .then(({ threadId, assistantId }) => {
        return createSession({
          questionId: codeInterview.questionId!,
          agentThreadId: threadId,
          assistantId: assistantId,
        });
      })
      .then((sessionId) => {
        reset();
        setStartDialogOpen(false);
        router.push(`/dashboard/interviews/${sessionId}`);
      });

    toast.promise(promise, {
      loading: "Creating interview",
      success: "Interview created",
      error: (error) => error.message,
    });
  }, [questions, createAgentThread, codeInterview, createSession, router, reset]);

  return (
    <>
      <Dialog open={startDialogOpen} onOpenChange={setStartDialogOpen}>
        <DialogTrigger asChild>
          <Button
            variant="expandIcon"
            size="lg"
            Icon={() => <MoveRight className="w-4 h-4 mt-px" />}
            iconPlacement="right"
          >
            Start Interview
          </Button>
        </DialogTrigger>
        <DialogContent
          className={cn("sm:max-w-[1200px] sm:w-[90vw] sm:min-h-[50rem]", "flex flex-col gap-6")}
        >
          <DialogHeader>
            <DialogTitle className="text-2xl">Choose Interview Type</DialogTitle>
            <DialogDescription className="text-base">
              Select the type of interview you'd like to start.
            </DialogDescription>
          </DialogHeader>

          <Stepper
            steps={["Select Interview Type", "Select Problem", "Configure Interview"]}
            currentStep={maxStep}
          />

          {currentStep === 0 && <InterviewTypeSelection />}
          <Wait data={{ questions }}>
            {({ questions }) =>
              currentStep === 1 && (
                <div className="flex flex-col h-[calc(100vh-20rem)]">
                  <CodeQuestionViewer
                    questions={questions}
                    onQuestionSelected={(questionId) => {
                      updateCodeInterview({ questionId });
                      setCurrentStep(1);
                    }}
                  />
                </div>
              )
            }
          </Wait>
          {currentStep === 2 && (
            <div className="flex flex-col h-[calc(100vh-20rem)]">
              <CodeInterviewConfig
                selectedQuestion={questions?.find((q) => q._id === codeInterview.questionId)}
              />
            </div>
          )}
          <div className="flex justify-between">
            <Button
              variant="ghost"
              disabled={currentStep <= 0}
              onClick={() => setCurrentStep(currentStep - 1)}
            >
              Back
            </Button>
            {currentStep >= 2 ? (
              <Button variant="shine" onClick={() => handleSessionCreate()}>
                Start
              </Button>
            ) : (
              <Button
                variant="expandIcon"
                iconPlacement="right"
                Icon={() => <MoveRight className="w-4 h-4 mt-px" />}
                disabled={currentStep >= maxStep}
                onClick={() => setCurrentStep(currentStep + 1)}
              >
                Next
              </Button>
            )}
          </div>
        </DialogContent>
      </Dialog>
    </>
  );
};<|MERGE_RESOLUTION|>--- conflicted
+++ resolved
@@ -10,15 +10,8 @@
   DialogTitle,
   DialogTrigger,
 } from "@/components/ui/dialog";
-<<<<<<< HEAD
 import { Wait } from "@/components/wait";
 import { api } from "@/convex/_generated/api";
-=======
-import { api } from "@/convex/_generated/api";
-import { CodeQuestionViewer } from "./code-question-viewer";
-import { CodeInterviewConfig } from "./code-interview-config";
-import { Wait } from "@/components/wait";
->>>>>>> 54519eba
 import { SessionType, useSessionCreateModal } from "@/hooks/use-session-create-modal";
 import { cn } from "@/lib/utils";
 import { useAction, useMutation, useQuery } from "convex/react";
@@ -26,11 +19,8 @@
 import { useRouter } from "next/navigation";
 import React, { useCallback, useState } from "react";
 import { toast } from "sonner";
-<<<<<<< HEAD
 import { CodeInterviewConfig } from "./code-interview-config";
 import { CodeQuestionViewer } from "./code-question-viewer";
-=======
->>>>>>> 54519eba
 
 interface SessionMeta {
   title: string;
@@ -168,7 +158,6 @@
   const [currentStep, setCurrentStep] = useState(0);
   const [startDialogOpen, setStartDialogOpen] = useState(false);
 
-<<<<<<< HEAD
   const handleRandomPick = useCallback(() => {
     if (questions && questions.length > 0) {
       const randomIndex = Math.floor(Math.random() * questions.length);
@@ -177,8 +166,6 @@
       setCurrentStep(2); // Move to the next step (Configure Interview)
     }
   }, [questions, updateCodeInterview]);
-=======
->>>>>>> 54519eba
 
   const handleSessionCreate = useCallback(async () => {
     if (!questions) return;
