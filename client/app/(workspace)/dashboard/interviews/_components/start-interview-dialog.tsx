--- conflicted
+++ resolved
@@ -17,7 +17,7 @@
 import { useAction, useMutation, useQuery } from "convex/react";
 import { Code, Database, Lock, MoveRight, Users } from "lucide-react";
 import { useRouter } from "next/navigation";
-import React, { useCallback, useState, useEffect } from "react";
+import React, { useCallback, useState } from "react";
 import { toast } from "sonner";
 import { CodeInterviewConfig } from "./code-interview-config";
 import { CodeQuestionViewer } from "./code-question-viewer";
@@ -148,8 +148,15 @@
 };
 
 export const StartInterviewDialog: React.FC = () => {
-  const { maxStep, codeInterview, codeInterviewConfig, updateCodeInterview, updateCodeInterviewConfig: updateConfig, reset, setType } =
-    useSessionCreateModal();
+  const {
+    maxStep,
+    codeInterview,
+    codeInterviewConfig,
+    updateCodeInterview,
+    updateCodeInterviewConfig: updateConfig,
+    reset,
+    setType,
+  } = useSessionCreateModal();
   const router = useRouter();
   const questions = useQuery(api.questions.getAll);
   const createAgentThread = useAction(api.actions.createAgentThread);
@@ -163,13 +170,7 @@
     const question = questions.find((q) => q._id === codeInterview.questionId);
     if (!question) return;
 
-<<<<<<< HEAD
-    const promise = createAgentThread({ graphId: "code-mock-v1" })
-=======
-    const { functionName, inputParameters } = question;
-
     const promise = createAgentThread({ graphId: "code-mock-staged-v1" })
->>>>>>> 974549e7
       .then(({ threadId, assistantId }) => {
         return createSession({
           questionId: codeInterview.questionId!,
@@ -194,7 +195,15 @@
       success: "Interview created",
       error: (error) => error.message,
     });
-  }, [questions, createAgentThread, codeInterview, codeInterviewConfig, createSession, router, reset]);
+  }, [
+    questions,
+    createAgentThread,
+    codeInterview,
+    codeInterviewConfig,
+    createSession,
+    router,
+    reset,
+  ]);
 
   return (
     <>
