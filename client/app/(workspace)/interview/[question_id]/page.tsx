"use client";

import { useParams } from "next/navigation";
import React, { useEffect, useRef, useState } from "react";
import { Button } from "@/components/ui/button";
import Editor from "@monaco-editor/react";
import { editor as monacoEditor } from "monaco-editor";
import {
  Select,
  SelectContent,
  SelectItem,
  SelectTrigger,
  SelectValue,
} from "@/components/ui/select";
import { DEFAULT_CODE, LANGUAGES } from "@/lib/constants";
import { useTheme } from "next-themes";
import { ResizableHandle, ResizablePanel, ResizablePanelGroup } from "@/components/ui/resizable";
import { QuestionHolder } from "@/components/questions/QuestionHolder";
import { useQuery } from "convex/react";
import { api } from "@/convex/_generated/api";
import { Toolbar } from "../_components/Toolbar";
import { ConnectionState } from "livekit-client";
import {
  useDataChannel,
  useLocalParticipant,
  useRoomContext,
  useTracks,
} from "@livekit/components-react";
import { useConnectionState } from "@livekit/components-react";
import { useConnection } from "@/hooks/useConnection";
import { useAgent } from "@/hooks/useAgent";
import { Transcripts } from "../_components/Transcripts";
import { LucideVolume2 } from "lucide-react";
import { cn } from "@/lib/utils";
<<<<<<< HEAD
import { Loader2 } from "lucide-react"; // Import a loading icon
import { Clock } from "lucide-react"; // Import Clock icon
=======
import { useCodingInterview } from "@/hooks/useCodingInterview";
>>>>>>> 9fb2514d

const customEditorTheme: monacoEditor.IStandaloneThemeData = {
  base: "vs-dark",
  inherit: true,
  rules: [],
  colors: {
    "editor.background": "#181a1f",
  },
};

const InterviewPage: React.FC = () => {
  const { theme } = useTheme();
  const editorContainerRef = useRef<HTMLDivElement>(null);

  const params = useParams();
  const questionId = parseInt(params.question_id as string, 10);
  const question = useQuery(api.questions.getByQuestionId, { question_id: questionId });

  // LiveKit states
  const room = useRoomContext();
  const { connect, disconnect } = useConnection(room);
  const connectionState = useConnectionState();
  const { localParticipant } = useLocalParticipant();

  // Agent & Interview states
  const { isAgentConnected, isAgentSpeaking } = useAgent();
  const { language, editorContent, onEditorContentChange, onLanguageChange } = useCodingInterview({
    questionId,
    language: "python",
    editorContent: DEFAULT_CODE,
    connectionState: connectionState,
  });

  useEffect(() => {
    if (connectionState === ConnectionState.Connected) {
      localParticipant.setCameraEnabled(false);
      localParticipant.setMicrophoneEnabled(true);
    }
  }, [localParticipant, connectionState]);

  const handleConnect = () => {
    if (
      connectionState === ConnectionState.Connecting ||
      connectionState === ConnectionState.Reconnecting
    ) {
      return;
    }

    if (connectionState === ConnectionState.Connected) {
      disconnect();
    } else {
      connect();
    }
  };

  // Check if the conversion was successful
  if (isNaN(questionId)) {
    console.error("Invalid question_id:", params.question_id);
    // Handle the error appropriately, e.g., show an error message or redirect
    return <div>Invalid question ID</div>;
  }

  const [editorContent, setEditorContent] = useState("");
  const [output, setOutput] = useState("");
  const [isError, setIsError] = useState(false);
  const [selectedLanguage, setSelectedLanguage] = useState("python");
  const [isRunning, setIsRunning] = useState(false);
  const [executionTime, setExecutionTime] = useState<number | null>(null);

  const handleRunCode = async () => {
    setIsRunning(true);
    setExecutionTime(null); // Reset execution time
    try {
      const response = await fetch('/api/runCode', {
        method: 'POST',
        headers: {
          'Content-Type': 'application/json',
        },
        body: JSON.stringify({ code: editorContent, language: selectedLanguage }),
      });
      const data = await response.json();
      if (data.status === 'success'){
        setExecutionTime(data.executionTime);
        if (data.exception !== null){
          const exceptionLines = data.exception.split('\n');
          setOutput(exceptionLines.slice(1).join('\n').trim());
          setIsError(true);
        } else {
          setOutput(data.stdout);
          setIsError(false);
        }
      } else {
        setOutput('Please Try Again Later');
        setIsError(true);
      }
    } catch (error) {
      console.error('Error running code:', error);
      setOutput('Error running code. Please try again.');
      setIsError(true);
    } finally {
      setIsRunning(false);
    }
  };

  return (
    <div className="flex flex-col justify-center items-center h-screen w-full">
      <Toolbar />
      <div className="w-full h-full flex justify-center items-center">
        <ResizablePanelGroup direction="horizontal" className="w-full h-full">
          <ResizablePanel className="min-w-[5rem] h-full w-full relative">
            <div className="absolute inset-0 overflow-y-auto overflow-auto">
              {question ? (
                <QuestionHolder
                  question_title={question.title}
                  question_description={question.question}
                />
              ) : (
                <div>Loading question...</div>
              )}
            </div>
          </ResizablePanel>
          <ResizableHandle withHandle />
          <ResizablePanel className="min-w-[20rem]">
            <div className="flex flex-col justify-start h-full w-full">
              <div className="flex justify-between items-center p-2 border-b">
<<<<<<< HEAD
              <Select defaultValue="python" onValueChange={setSelectedLanguage}>
=======
                <Select value={language} onValueChange={onLanguageChange}>
>>>>>>> 9fb2514d
                  <SelectTrigger className="w-36 h-8">
                    <SelectValue placeholder="Language" />
                  </SelectTrigger>
                  <SelectContent>
                    {LANGUAGES.map((lang) => (
                      <SelectItem key={lang.value} value={lang.value}>
                        {lang.label}
                      </SelectItem>
                    ))}
                  </SelectContent>
                </Select>
                <Button className="w-20 h-8 relative" onClick={handleRunCode} disabled={isRunning}>
                  {isRunning ? (
                    <Loader2 className="absolute inset-0 m-auto h-4 w-4 animate-spin" />
                  ) : (
                    "Run"
                  )}
                </Button>
              </div>
              <div className="bg-blue-50 h-full relative" ref={editorContainerRef}>
                <Editor
                  className="absolute inset-0"
                  language={language}
                  theme={theme === "dark" ? "customDarkTheme" : "vs-light"}
                  value={editorContent}
                  options={{
                    fontSize: 14,
                    lineNumbers: "on",
                    roundedSelection: false,
                    scrollBeyondLastLine: false,
                    readOnly: false,
                    minimap: {
                      enabled: false,
                    },
                  }}
<<<<<<< HEAD
                  onChange={(value) => setEditorContent(value || "")}
=======
                  onChange={(value) => onEditorContentChange(value || "")}
>>>>>>> 9fb2514d
                  beforeMount={(monaco) => {
                    monaco.editor.defineTheme("customDarkTheme", customEditorTheme);
                    monaco.editor.setTheme("customDarkTheme");
                  }}
                />
              </div>
              <div className="flex p-3 border-t flex-col space-y-2 min-h-[10rem]">
                <div className="flex justify-between items-center">
                  <p className="text-sm text-primary font-medium">Output</p>
                  {executionTime !== null && (
                    <div className="flex items-center text-sm text-gray-500">
                      <Clock className="w-4 h-4 mr-1" />
                      <span>{executionTime} ms</span>
                    </div>
                  )}
                </div>
                <div className="p-2 rounded-md bg-secondary h-full">
                  <pre className={`text-sm ${isError ? 'text-red-500' : 'text-gray-800 dark:text-gray-200'} p-1 rounded-md`}>
                    <code>{output}</code>
                  </pre>
                </div>
              </div>
            </div>
          </ResizablePanel>
        </ResizablePanelGroup>
        <div className="w-[24rem] border-l h-full p-2 flex flex-col space-y-4">
          <Button
            className="w-full"
            variant={connectionState === ConnectionState.Connected ? "destructive" : "secondary"}
            disabled={connectionState === ConnectionState.Connecting}
            onClick={handleConnect}
          >
            {connectionState === ConnectionState.Connected ? "Disconnect" : "Connect"}
          </Button>
          <div className="mt-4 p-3 border rounded-md">
            <div className="text-sm font-medium flex justify-between items-center space-x-2">
              <div className="flex items-center space-x-1.5">
                <span>Agent Status:</span>
                {isAgentConnected ? (
                  <span className="text-green-500 mt-[1px]">Connected</span>
                ) : (
                  <span className="text-red-500 mt-[1px]">Disconnected</span>
                )}
              </div>
              <LucideVolume2
                className={cn(
                  "w-4 h-4 opacity-0 text-blue-500",
                  isAgentSpeaking ? "opacity-100" : ""
                )}
              />
            </div>
          </div>
          <Transcripts />
        </div>
      </div>
    </div>
  );
};

export default InterviewPage;<|MERGE_RESOLUTION|>--- conflicted
+++ resolved
@@ -32,12 +32,9 @@
 import { Transcripts } from "../_components/Transcripts";
 import { LucideVolume2 } from "lucide-react";
 import { cn } from "@/lib/utils";
-<<<<<<< HEAD
 import { Loader2 } from "lucide-react"; // Import a loading icon
 import { Clock } from "lucide-react"; // Import Clock icon
-=======
 import { useCodingInterview } from "@/hooks/useCodingInterview";
->>>>>>> 9fb2514d
 
 const customEditorTheme: monacoEditor.IStandaloneThemeData = {
   base: "vs-dark",
@@ -100,7 +97,6 @@
     return <div>Invalid question ID</div>;
   }
 
-  const [editorContent, setEditorContent] = useState("");
   const [output, setOutput] = useState("");
   const [isError, setIsError] = useState(false);
   const [selectedLanguage, setSelectedLanguage] = useState("python");
@@ -116,7 +112,7 @@
         headers: {
           'Content-Type': 'application/json',
         },
-        body: JSON.stringify({ code: editorContent, language: selectedLanguage }),
+        body: JSON.stringify({ code: editorContent, language: language }),
       });
       const data = await response.json();
       if (data.status === 'success'){
@@ -163,11 +159,7 @@
           <ResizablePanel className="min-w-[20rem]">
             <div className="flex flex-col justify-start h-full w-full">
               <div className="flex justify-between items-center p-2 border-b">
-<<<<<<< HEAD
-              <Select defaultValue="python" onValueChange={setSelectedLanguage}>
-=======
                 <Select value={language} onValueChange={onLanguageChange}>
->>>>>>> 9fb2514d
                   <SelectTrigger className="w-36 h-8">
                     <SelectValue placeholder="Language" />
                   </SelectTrigger>
@@ -203,11 +195,7 @@
                       enabled: false,
                     },
                   }}
-<<<<<<< HEAD
-                  onChange={(value) => setEditorContent(value || "")}
-=======
                   onChange={(value) => onEditorContentChange(value || "")}
->>>>>>> 9fb2514d
                   beforeMount={(monaco) => {
                     monaco.editor.defineTheme("customDarkTheme", customEditorTheme);
                     monaco.editor.setTheme("customDarkTheme");
