--- conflicted
+++ resolved
@@ -16,6 +16,7 @@
   };
   return extensionMap[language] || "txt";
 }
+
 
 export function generateRandomAlphanumeric(length: number): string {
   const characters = "ABCDEFGHIJKLMNOPQRSTUVWXYZabcdefghijklmnopqrstuvwxyz0123456789";
@@ -48,7 +49,6 @@
   return at.toJwt();
 };
 
-<<<<<<< HEAD
 export function generateTestCode(question: any): string {
   const { functionName, inputParameters, tests } = question;
 
@@ -109,8 +109,7 @@
 
   return testCode;
 }
-=======
+
 export const isDefined = <T>(value: T): value is Exclude<T, undefined | null> => {
   return value !== undefined && value !== null;
-};
->>>>>>> 48b1f72f
+};