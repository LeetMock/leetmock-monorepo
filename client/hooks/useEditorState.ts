--- conflicted
+++ resolved
@@ -1,10 +1,4 @@
-<<<<<<< HEAD
-"use client";
-
-import { useState, useEffect } from "react";
-=======
 import { useCallback, useEffect, useMemo, useState } from "react";
->>>>>>> d0ac8330
 import { useDebounceCallback } from "usehooks-ts";
 import { CODE_TEMPLATES } from "@/lib/constants";
 import { useCallback, useMemo } from "react";
@@ -96,15 +90,12 @@
         editor: {
           ...localEditorState.editor,
           language,
-<<<<<<< HEAD
-          content: getInitialContent(localEditorState.editor),
-=======
+
           content: getInitialContent(
             language,
             localEditorState.editor.functionName,
             localEditorState.editor.inputParameters
           ),
->>>>>>> d0ac8330
         },
       });
     },
