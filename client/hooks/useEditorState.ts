<<<<<<< HEAD
import { useState, useEffect } from "react";
import { useDebounceCallback } from "usehooks-ts";
import { CODE_TEMPLATES, LANGUAGES } from "@/lib/constants";
import { StringToBoolean } from "class-variance-authority/types";
=======
"use client";

import { useCallback, useEffect, useMemo, useState } from "react";
import { useDebounceCallback } from "usehooks-ts";
import { useNonReactiveQuery } from "./useNonReactiveQuery";
import { api } from "@/convex/_generated/api";
import { Id } from "@/convex/_generated/dataModel";
import { isDefined } from "@/lib/utils";
>>>>>>> 48b1f72f

export interface EditorState {
  editor: {
    language: string;
    content: string;
    lastUpdated: number;
    functionName: string;
    inputParameters: string[];
  };
  terminal: {
    output: string;
    isError: boolean;
    executionTime?: number;
  };
}

<<<<<<< HEAD
const getInitialContent = (language: string, functionName: string, params: string[]): string => {
  return CODE_TEMPLATES[language](functionName, params);
};

export const useEditorState = (
  onChange: (state: EditorState) => void,
  initialFunctionName: string = "solution",
  initialParams: string[] = [],
  delay: number = 1000
) => {
  const [editorState, setEditorState] = useState<EditorState>(() => {
    // Initialize the state with the default values
    return {
      editor: {
        language: LANGUAGES[0].value,
        content: getInitialContent(LANGUAGES[0].value, initialFunctionName, initialParams),
        lastUpdated: Date.now(),
        functionName: initialFunctionName, // Added functionName
        inputParameters: initialParams, // Added inputParameters
      },
      terminal: {
        output: "",
        isError: false,
      },
    };
  });

=======
const defaultState: EditorState = {
  editor: {
    language: "python",
    content: "",
    lastUpdated: Date.now(),
  },
  terminal: {
    output: "",
    isError: false,
  },
};

const defaultOnChange = (state: EditorState) => {};

export const useEditorState = (
  sessionId: Id<"sessions">,
  onChange: (state: EditorState) => void = defaultOnChange,
  delay: number = 1000
) => {
  const initialEditorSnapshot = useNonReactiveQuery(
    api.editorSnapshots.getLatestSnapshotBySessionId,
    { sessionId }
  );

  const [initialized, setInitialized] = useState(false);
  const [localEditorState, setLocalEditorState] = useState<EditorState>(defaultState);
>>>>>>> 48b1f72f
  const [isRunning, setIsRunning] = useState(false);

  useEffect(() => {
    if (initialized) return;
    if (!isDefined(initialEditorSnapshot)) return;

    const { terminal, editor } = initialEditorSnapshot;
    setLocalEditorState({ terminal, editor });
    setInitialized(true);
  }, [initialEditorSnapshot, initialized]);

<<<<<<< HEAD
  const onLanguageChange = (language: string) => {
    handleStateChange({
      ...editorState,
      editor: {
        ...editorState.editor,
        language,
        content: getInitialContent(language, editorState.editor.functionName, editorState.editor.inputParameters), // Use current functionName and inputParameters
      },
    });
  };
=======
  const editorState = useMemo(() => {
    return initialized ? localEditorState : undefined;
  }, [initialized, localEditorState]);
>>>>>>> 48b1f72f

  const handleStateChange = useCallback(
    (state: EditorState) => {
      state.editor.lastUpdated = Date.now();
      setLocalEditorState(state);
      onChange(state);
    },
    [onChange]
  );

  const handleStateChangeDebounced = useDebounceCallback(handleStateChange, delay);

  const onLanguageChange = useCallback(
    (language: string) => {
      handleStateChange({ ...localEditorState, editor: { ...localEditorState.editor, language } });
    },
    [handleStateChange, localEditorState]
  );

  const onContentChange = useCallback(
    (content: string) => {
      handleStateChangeDebounced({
        ...localEditorState,
        editor: { ...localEditorState.editor, content },
      });
    },
    [handleStateChangeDebounced, localEditorState]
  );

  const onTerminalChange = useCallback(
    (terminal: EditorState["terminal"]) => {
      handleStateChange({ ...localEditorState, terminal });
    },
    [handleStateChange, localEditorState]
  );

  return {
    editorState,
    setEditorState: setLocalEditorState,
    isRunning,
    setIsRunning,
    onLanguageChange,
    onContentChange,
    onTerminalChange,
  };
};<|MERGE_RESOLUTION|>--- conflicted
+++ resolved
@@ -1,18 +1,10 @@
-<<<<<<< HEAD
-import { useState, useEffect } from "react";
-import { useDebounceCallback } from "usehooks-ts";
-import { CODE_TEMPLATES, LANGUAGES } from "@/lib/constants";
-import { StringToBoolean } from "class-variance-authority/types";
-=======
-"use client";
-
 import { useCallback, useEffect, useMemo, useState } from "react";
 import { useDebounceCallback } from "usehooks-ts";
 import { useNonReactiveQuery } from "./useNonReactiveQuery";
 import { api } from "@/convex/_generated/api";
 import { Id } from "@/convex/_generated/dataModel";
 import { isDefined } from "@/lib/utils";
->>>>>>> 48b1f72f
+import { CODE_TEMPLATES, LANGUAGES } from "@/lib/constants";
 
 export interface EditorState {
   editor: {
@@ -29,40 +21,17 @@
   };
 }
 
-<<<<<<< HEAD
 const getInitialContent = (language: string, functionName: string, params: string[]): string => {
   return CODE_TEMPLATES[language](functionName, params);
 };
 
-export const useEditorState = (
-  onChange: (state: EditorState) => void,
-  initialFunctionName: string = "solution",
-  initialParams: string[] = [],
-  delay: number = 1000
-) => {
-  const [editorState, setEditorState] = useState<EditorState>(() => {
-    // Initialize the state with the default values
-    return {
-      editor: {
-        language: LANGUAGES[0].value,
-        content: getInitialContent(LANGUAGES[0].value, initialFunctionName, initialParams),
-        lastUpdated: Date.now(),
-        functionName: initialFunctionName, // Added functionName
-        inputParameters: initialParams, // Added inputParameters
-      },
-      terminal: {
-        output: "",
-        isError: false,
-      },
-    };
-  });
-
-=======
 const defaultState: EditorState = {
   editor: {
     language: "python",
     content: "",
     lastUpdated: Date.now(),
+    functionName: "",
+    inputParameters: [],
   },
   terminal: {
     output: "",
@@ -84,7 +53,6 @@
 
   const [initialized, setInitialized] = useState(false);
   const [localEditorState, setLocalEditorState] = useState<EditorState>(defaultState);
->>>>>>> 48b1f72f
   const [isRunning, setIsRunning] = useState(false);
 
   useEffect(() => {
@@ -96,23 +64,6 @@
     setInitialized(true);
   }, [initialEditorSnapshot, initialized]);
 
-<<<<<<< HEAD
-  const onLanguageChange = (language: string) => {
-    handleStateChange({
-      ...editorState,
-      editor: {
-        ...editorState.editor,
-        language,
-        content: getInitialContent(language, editorState.editor.functionName, editorState.editor.inputParameters), // Use current functionName and inputParameters
-      },
-    });
-  };
-=======
-  const editorState = useMemo(() => {
-    return initialized ? localEditorState : undefined;
-  }, [initialized, localEditorState]);
->>>>>>> 48b1f72f
-
   const handleStateChange = useCallback(
     (state: EditorState) => {
       state.editor.lastUpdated = Date.now();
@@ -122,14 +73,29 @@
     [onChange]
   );
 
-  const handleStateChangeDebounced = useDebounceCallback(handleStateChange, delay);
-
   const onLanguageChange = useCallback(
     (language: string) => {
-      handleStateChange({ ...localEditorState, editor: { ...localEditorState.editor, language } });
+      handleStateChange({
+        ...localEditorState,
+        editor: {
+          ...localEditorState.editor,
+          language,
+          content: getInitialContent(
+            language,
+            localEditorState.editor.functionName,
+            localEditorState.editor.inputParameters
+          ),
+        },
+      });
     },
     [handleStateChange, localEditorState]
   );
+
+  const editorState = useMemo(() => {
+    return initialized ? localEditorState : undefined;
+  }, [initialized, localEditorState]);
+
+  const handleStateChangeDebounced = useDebounceCallback(handleStateChange, delay);
 
   const onContentChange = useCallback(
     (content: string) => {
