import { Client } from "@langchain/langgraph-sdk";
import type { VideoGrant } from "livekit-server-sdk";

<<<<<<< HEAD
import { action } from "./_generated/server";
import { createToken, generateRandomAlphanumeric, getFileExtension, generateTestCode, executeCode } from "@/lib/utils";
import { TokenResult, CodeRunResult } from "@/lib/types";
import { v } from "convex/values";
import axios from "axios";
import { api } from "./_generated/api";
import { RunTestResult } from "@/lib/types";

function formatRuntimeError(stderr: string): string {
  const lines = stderr.split('\n');
  let formattedError = '';
  let isRelevantError = false;

  for (const line of lines) {
    if (line.startsWith('Traceback') || line.startsWith('  File "/solution.py"')) {
      isRelevantError = true;
    }
    if (isRelevantError) {
      if (line.startsWith('  File "tests.py"')) {
        isRelevantError = false;
        formattedError += '\n';
      } else {
        formattedError += line + '\n';
      }
    }
  }

  return formattedError.trim();
}

async function executeCode(payload: any): Promise<CodeRunResult> {
  const url = "https://onecompiler-apis.p.rapidapi.com/api/v1/run";
  const headers = {
    "Content-Type": "application/json",
    "x-rapidapi-host": "onecompiler-apis.p.rapidapi.com",
    "x-rapidapi-key": process.env.RAPIDAPI_KEY,
  };

  try {
    const response = await axios.post(url, payload, { headers });
    const data = response.data;
    return {
      status: data.status,
      executionTime: data.executionTime,
      stdout: data.stdout || null,
      stderr: data.stderr || null,
      isError: data.status !== 'success',
      exception: data.exception || null,
    };
  } catch (error) {
    console.error("Error running code:", error);
    return {
      status: 'error',
      executionTime: 0,
      stdout: null,
      stderr: null,
      isError: true,
      exception: 'Failed to run code',
    };
  }
}
=======
import { createToken, generateRandomAlphanumeric, isDefined } from "@/lib/utils";
import { TokenResult } from "@/lib/types";
import { ConvexError, v } from "convex/values";
import { userAction } from "./functions";
import { action } from "./_generated/server";
import { internal } from "./_generated/api";
>>>>>>> 48b1f72f

export const createAgentThread = userAction({
  args: {
    graphId: v.string(),
  },
  handler: async (ctx, { graphId }) => {
    const apiKey = process.env.LANGSMITH_API_KEY;
    const apiUrl = process.env.LANGGRAPH_API_URL;
    const client = new Client({ apiKey, apiUrl });

    const thread = await client.threads.create();
    const assistants = await client.assistants.search({ graphId });

    if (assistants.length === 0) {
      throw new Error("No assistants found");
    }

    const assistant = assistants[0];

    return {
      threadId: thread.thread_id,
      assistantId: assistant.assistant_id,
    };
  },
});

export const getToken = userAction({
  handler: async (ctx) => {
    const apiKey = process.env.LIVEKIT_API_KEY;
    const apiSecret = process.env.LIVEKIT_API_SECRET;

    if (!apiKey || !apiSecret) {
      throw new Error("Environment variables aren't set up correctly");
    }

    // TODO: May change these
    const roomName = `room-${generateRandomAlphanumeric(4)}-${generateRandomAlphanumeric(4)}`;
    const userIdentity = `identity-${generateRandomAlphanumeric(4)}`;

    const grant: VideoGrant = {
      room: roomName,
      roomJoin: true,
      canPublish: true,
      canPublishData: true,
      canSubscribe: true,
    };

    const token = await createToken(apiKey, apiSecret, { identity: userIdentity }, grant);
    const result: TokenResult = {
      identity: userIdentity,
      accessToken: token,
    };

    return result;
  },
});

<<<<<<< HEAD
export const runTests = action({
  args: {
    language: v.string(),
    code: v.string(),
    questionId: v.id("questions"),
  },
  handler: async (ctx, { language, code, questionId }): Promise<CodeRunResult> => {
    const question = await ctx.runQuery(api.questions.getById, { questionId });
    if (!question) {
      throw new Error("Question not found");
    }

    const testCode = generateTestCode(question);

    const payload = {
      language,
      stdin: "",
      files: [
        {
          name: "tests.py",
          content: testCode,
        },
        {
          name: `solution.${getFileExtension(language)}`,
          content: code,
        },
      ],
    };

    const result = await executeCode(payload);
    if (result.status === "success" && result.stdout) {
      try {
        const jsonMatch = result.stdout.match(/START_RESULTS_JSON\n([\s\S]*?)\nEND_RESULTS_JSON/);
        if (jsonMatch && jsonMatch[1]) {
          const parsedResults: RunTestResult = JSON.parse(jsonMatch[1]);
          console.log(parsedResults);
          return {
            ...result,
            testResults: parsedResults,
          };
        }
      } catch (error) {
        console.error("Error parsing test results:", error);
      }
    }

    return result;
  },
});

export const runCode = action({
  args: {
    language: v.string(),
    code: v.string(),
  },
  handler: async (ctx, { language, code }): Promise<RunCodeResult | undefined> => {
    const payload = {
      language,
      stdin: "",
      files: [
        {
          name: `solution.${getFileExtension(language)}`,
          content: code,
        },
      ],
    };

    const result = await executeCode(payload);

    return result ? {
      status: !result.isError,//true if API call was successful
      executionTime: result.executionTime,
      isError: !!result.stderr,//true if there's an error in the code
      output: result.stderr || result.stdout || '',
    } : undefined;
  },
});


type RunCodeResult = {
  status: boolean;
  executionTime: number;
  isError: boolean;
  output: string;
};
=======
// ============================================================================
// Below are actions used for agent server
// ============================================================================

// TODO: should check user identity, but this api is used by the agent server so we skip that for now
export const getEditorSnapshot = action({
  args: {
    sessionId: v.id("sessions"),
  },
  returns: v.object({
    sessionId: v.id("sessions"),
    editor: v.object({
      language: v.string(),
      content: v.string(),
      lastUpdated: v.number(),
    }),
    terminal: v.object({
      output: v.string(),
      isError: v.boolean(),
      executionTime: v.optional(v.number()),
    }),
  }),
  handler: async (ctx, { sessionId }) => {
    const snapshot = await ctx.runQuery(
      internal.editorSnapshots.getLatestSnapshotBySessionIdInternal,
      { sessionId }
    );

    if (!isDefined(snapshot)) {
      throw new ConvexError({ name: "NoSnapshotFound", message: "No snapshot found" });
    }

    const { _id, _creationTime, ...rest } = snapshot;
    return rest;
  },
});

// TODO: should check user identity, but this api is used by the agent server so we skip that for now
export const getSessionMetadata = action({
  args: {
    sessionId: v.id("sessions"),
  },
  returns: v.object({
    session_id: v.id("sessions"),
    question_title: v.string(),
    question_content: v.string(),
    agent_thread_id: v.string(),
    assistant_id: v.string(),
    session_status: v.string(),
  }),
  handler: async (ctx, { sessionId }) => {
    const session = await ctx.runQuery(internal.sessions.getByIdInternal, { sessionId });
    if (!isDefined(session)) {
      throw new ConvexError({ name: "SessionNotFound", message: "Session not found" });
    }

    const question = await ctx.runQuery(internal.questions.getByIdInternal, {
      questionId: session.questionId,
    });
    if (!isDefined(question)) {
      throw new ConvexError({ name: "QuestionNotFound", message: "Question not found" });
    }

    return {
      session_id: sessionId,
      question_title: question.title,
      question_content: question.question,
      agent_thread_id: session.agentThreadId,
      assistant_id: session.assistantId,
      session_status: session.sessionStatus,
    };
  },
});
>>>>>>> 48b1f72f
<|MERGE_RESOLUTION|>--- conflicted
+++ resolved
@@ -1,9 +1,8 @@
 import { Client } from "@langchain/langgraph-sdk";
 import type { VideoGrant } from "livekit-server-sdk";
 
-<<<<<<< HEAD
 import { action } from "./_generated/server";
-import { createToken, generateRandomAlphanumeric, getFileExtension, generateTestCode, executeCode } from "@/lib/utils";
+import { createToken, generateRandomAlphanumeric, getFileExtension, generateTestCode } from "@/lib/utils";
 import { TokenResult, CodeRunResult } from "@/lib/types";
 import { v } from "convex/values";
 import axios from "axios";
@@ -63,16 +62,8 @@
     };
   }
 }
-=======
-import { createToken, generateRandomAlphanumeric, isDefined } from "@/lib/utils";
-import { TokenResult } from "@/lib/types";
-import { ConvexError, v } from "convex/values";
-import { userAction } from "./functions";
-import { action } from "./_generated/server";
-import { internal } from "./_generated/api";
->>>>>>> 48b1f72f
-
-export const createAgentThread = userAction({
+
+export const createAgentThread = action({
   args: {
     graphId: v.string(),
   },
@@ -97,7 +88,7 @@
   },
 });
 
-export const getToken = userAction({
+export const getToken = action({
   handler: async (ctx) => {
     const apiKey = process.env.LIVEKIT_API_KEY;
     const apiSecret = process.env.LIVEKIT_API_SECRET;
@@ -128,7 +119,6 @@
   },
 });
 
-<<<<<<< HEAD
 export const runTests = action({
   args: {
     language: v.string(),
@@ -164,7 +154,6 @@
         const jsonMatch = result.stdout.match(/START_RESULTS_JSON\n([\s\S]*?)\nEND_RESULTS_JSON/);
         if (jsonMatch && jsonMatch[1]) {
           const parsedResults: RunTestResult = JSON.parse(jsonMatch[1]);
-          console.log(parsedResults);
           return {
             ...result,
             testResults: parsedResults,
@@ -214,78 +203,3 @@
   isError: boolean;
   output: string;
 };
-=======
-// ============================================================================
-// Below are actions used for agent server
-// ============================================================================
-
-// TODO: should check user identity, but this api is used by the agent server so we skip that for now
-export const getEditorSnapshot = action({
-  args: {
-    sessionId: v.id("sessions"),
-  },
-  returns: v.object({
-    sessionId: v.id("sessions"),
-    editor: v.object({
-      language: v.string(),
-      content: v.string(),
-      lastUpdated: v.number(),
-    }),
-    terminal: v.object({
-      output: v.string(),
-      isError: v.boolean(),
-      executionTime: v.optional(v.number()),
-    }),
-  }),
-  handler: async (ctx, { sessionId }) => {
-    const snapshot = await ctx.runQuery(
-      internal.editorSnapshots.getLatestSnapshotBySessionIdInternal,
-      { sessionId }
-    );
-
-    if (!isDefined(snapshot)) {
-      throw new ConvexError({ name: "NoSnapshotFound", message: "No snapshot found" });
-    }
-
-    const { _id, _creationTime, ...rest } = snapshot;
-    return rest;
-  },
-});
-
-// TODO: should check user identity, but this api is used by the agent server so we skip that for now
-export const getSessionMetadata = action({
-  args: {
-    sessionId: v.id("sessions"),
-  },
-  returns: v.object({
-    session_id: v.id("sessions"),
-    question_title: v.string(),
-    question_content: v.string(),
-    agent_thread_id: v.string(),
-    assistant_id: v.string(),
-    session_status: v.string(),
-  }),
-  handler: async (ctx, { sessionId }) => {
-    const session = await ctx.runQuery(internal.sessions.getByIdInternal, { sessionId });
-    if (!isDefined(session)) {
-      throw new ConvexError({ name: "SessionNotFound", message: "Session not found" });
-    }
-
-    const question = await ctx.runQuery(internal.questions.getByIdInternal, {
-      questionId: session.questionId,
-    });
-    if (!isDefined(question)) {
-      throw new ConvexError({ name: "QuestionNotFound", message: "Question not found" });
-    }
-
-    return {
-      session_id: sessionId,
-      question_title: question.title,
-      question_content: question.question,
-      agent_thread_id: session.agentThreadId,
-      assistant_id: session.assistantId,
-      session_status: session.sessionStatus,
-    };
-  },
-});
->>>>>>> 48b1f72f
