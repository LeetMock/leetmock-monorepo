--- conflicted
+++ resolved
@@ -65,20 +65,12 @@
     agentThreadId: v.string(),
     assistantId: v.string(),
     functionName: v.string(),
-    inputParameters: v.array(v.string())
+    inputParameters: v.array(v.string()),
   },
-<<<<<<< HEAD
-  handler: async (ctx, { questionId, agentThreadId, assistantId, inputParameters, functionName }) => { // Added missing parameters
-    const identity = await ctx.auth.getUserIdentity();
-
-    if (!identity) {
-      throw new Error("Not authenticated");
-    }
-
-    const userId = identity.subject;
-=======
-  handler: async (ctx, { questionId, agentThreadId, assistantId }) => {
->>>>>>> a741181a
+  handler: async (
+    ctx,
+    { questionId, agentThreadId, assistantId, inputParameters, functionName }
+  ) => {
     const sessionId = await ctx.db.insert("sessions", {
       userId: ctx.user.subject,
       questionId,
@@ -100,7 +92,7 @@
         content: question.startingCode || "", // Use startingCode from the question
         lastUpdated: Date.now(),
         functionName: functionName,
-        inputParameters: inputParameters
+        inputParameters: inputParameters,
       },
       terminal: {
         output: "",
