--- conflicted
+++ resolved
@@ -72,13 +72,8 @@
       subscription,
       minutesRemaining,
       evaluationCount,
-<<<<<<< HEAD
-      completedQuestions: [],
-      starredQuestions: [],
-=======
       starredQuestions: [],
       completedQuestions: [],
->>>>>>> 771d7285
     });
   },
 });