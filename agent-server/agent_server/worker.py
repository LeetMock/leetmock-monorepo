--- conflicted
+++ resolved
@@ -150,13 +150,8 @@
         vad=silero.VAD.load(),
         stt=deepgram.STT(),
         llm=agent,
-<<<<<<< HEAD
-        tts=openai.TTS(),
-        chat_ctx=initial_ctx,
-=======
         tts=tts,
         chat_ctx=ctx_manager.chat_ctx,
->>>>>>> f592b20b
         interrupt_speech_duration=0.7,
         before_llm_cb=before_llm_callback,
     )
@@ -212,13 +207,11 @@
 
     assistant.start(ctx.room)
 
-<<<<<<< HEAD
     await session_id_fut
     await prepare_session_and_acknowledge()
     await prepare_initial_agent_context()
     assistant.start(ctx.room)
-=======
->>>>>>> f592b20b
+
     await assistant.say(
         before_llm_callback(assistant, ctx_manager.chat_ctx),
         allow_interruptions=True,
@@ -254,15 +247,9 @@
             entrypoint_fnc=entrypoint,
             host="0.0.0.0",
             port=8081,
-<<<<<<< HEAD
             # load_fnc=CustomLoadCalc.get_load,
             # load_threshold=0.80,  # max(cpu_load, mem_load)
             # shutdown_process_timeout=30,  # seconds
             num_idle_processes=5,  # number of idle agents to keep
-=======
-            load_fnc=CustomLoadCalc.get_load,
-            load_threshold=0.8,  # max(cpu_load, mem_load)
-            # num_idle_processes=3,  # number of idle agents to keep
->>>>>>> f592b20b
         )
     )